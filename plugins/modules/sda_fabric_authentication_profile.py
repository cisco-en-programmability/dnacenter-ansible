#!/usr/bin/python
# -*- coding: utf-8 -*-

# Copyright (c) 2021, Cisco Systems
# GNU General Public License v3.0+ (see LICENSE or https://www.gnu.org/licenses/gpl-3.0.txt)

DOCUMENTATION = r"""
---
module: sda_fabric_authentication_profile
short_description: Resource module for Sda Fabric Authentication Profile
description:
- Manage operations create, update and delete of the resource Sda Fabric Authentication Profile.
version_added: '3.1.0'
extends_documentation_fragment:
  - cisco.dnac.module
author: Rafael Campos (@racampos)
options:
  authenticateTemplateName:
    description: Authenticate Template Name. Allowed values are 'No Authentication ',
      'Open Authentication', 'Closed Authentication', 'Low Impact'.
    type: str
  authenticationOrder:
    description: Authentication Order. Allowed values are 'dot1x ', 'mac'.
    type: str
  dot1xToMabFallbackTimeout:
    description: In a network that includes both devices that support and devices that
      do not support IEEE 802.1X, MAB can be deployed as a fallback, or complementary,
      mechanism to IEEE 802.1X. If the network does not have any IEEE 802.1X-capable
      devices, MAB can be deployed as a standalone authentication mechanism (e.g. 3-120).
    type: str
  numberOfHosts:
    description: Number of hosts specifies the number of data hosts that can be connected
      to a port. With Single selected, you can have only one data client on the port.
      With Unlimited selected, you can have multiple data clients and one voice client
      on the port.
    type: str
  siteNameHierarchy:
    description: Site Name Hierarchy should be a valid fabric site name hierarchy. E.g
      Global/USA/San Jose.
    type: str
  wakeOnLan:
    description: The IEEE 802.1X Wake on LAN (WoL) Support feature allows dormant systems
      to be powered up when the switch receives a specific Ethernet frame. You can use
      this feature in cases when hosts on power save and needs to receive a magic packet
      to turn them on. This feature works on a per subnet basis and send the subnet
      broadcast to all hosts in the subnet.
    type: bool
requirements:
<<<<<<< HEAD
- dnacentersdk >= 2.3.3
=======
- dnacentersdk >= 2.4.0
>>>>>>> c31af16c
- python >= 3.5
seealso:
# Reference by Internet resource
- name: Sda Fabric Authentication Profile reference
  description: Complete reference of the Sda Fabric Authentication Profile object model.
  link: https://dnacentersdk.readthedocs.io/en/latest/api/api.html#v3-0-0-summary
"""

EXAMPLES = r"""
- name: Create
  cisco.dnac.sda_fabric_authentication_profile:
    dnac_host: "{{dnac_host}}"
    dnac_username: "{{dnac_username}}"
    dnac_password: "{{dnac_password}}"
    dnac_verify: "{{dnac_verify}}"
    dnac_port: "{{dnac_port}}"
    dnac_version: "{{dnac_version}}"
    dnac_debug: "{{dnac_debug}}"
    state: present
    authenticateTemplateName: string
    siteNameHierarchy: string

- name: Update all
  cisco.dnac.sda_fabric_authentication_profile:
    dnac_host: "{{dnac_host}}"
    dnac_username: "{{dnac_username}}"
    dnac_password: "{{dnac_password}}"
    dnac_verify: "{{dnac_verify}}"
    dnac_port: "{{dnac_port}}"
    dnac_version: "{{dnac_version}}"
    dnac_debug: "{{dnac_debug}}"
    state: present
    authenticateTemplateName: string
    authenticationOrder: string
    dot1xToMabFallbackTimeout: string
    numberOfHosts: string
    siteNameHierarchy: string
    wakeOnLan: true

- name: Delete all
  cisco.dnac.sda_fabric_authentication_profile:
    dnac_host: "{{dnac_host}}"
    dnac_username: "{{dnac_username}}"
    dnac_password: "{{dnac_password}}"
    dnac_verify: "{{dnac_verify}}"
    dnac_port: "{{dnac_port}}"
    dnac_version: "{{dnac_version}}"
    dnac_debug: "{{dnac_debug}}"
    state: absent
    siteNameHierarchy: string

"""

RETURN = r"""
dnac_response:
  description: A dictionary or list with the response returned by the Cisco DNAC Python SDK
  returned: always
  type: dict
  sample: >
    {
      "status": "string",
      "description": "string",
      "taskId": "string",
      "taskStatusUrl": "string",
      "executionStatusUrl": "string",
      "executionId": "string"
    }
"""<|MERGE_RESOLUTION|>--- conflicted
+++ resolved
@@ -46,11 +46,7 @@
       broadcast to all hosts in the subnet.
     type: bool
 requirements:
-<<<<<<< HEAD
-- dnacentersdk >= 2.3.3
-=======
 - dnacentersdk >= 2.4.0
->>>>>>> c31af16c
 - python >= 3.5
 seealso:
 # Reference by Internet resource
