#!/usr/bin/python
# -*- coding: utf-8 -*-

# Copyright (c) 2022, Cisco Systems
# GNU General Public License v3.0+ (see LICENSE or https://www.gnu.org/licenses/gpl-3.0.txt)

from __future__ import absolute_import, division, print_function

__metaclass__ = type
__author__ = ("Madhan Sankaranarayanan, Rishita Chowdhary, Abhishek Maheshwari")

DOCUMENTATION = r"""
---
module: site_intent
short_description: Resource module for Site operations
description:
- Manage operation create, update and delete of the resource Sites.
- Creates site with area/building/floor with specified hierarchy.
- Updates site with area/building/floor with specified hierarchy.
- Deletes site with area/building/floor with specified hierarchy.
version_added: '6.6.0'
extends_documentation_fragment:
  - cisco.dnac.intent_params
author: Madhan Sankaranarayanan (@madhansansel)
        Rishita Chowdhary (@rishitachowdhary)
        Abhishek Maheshwari (@abhishekmaheshwari)
options:
  state:
    description: The state of DNAC after module completion.
    type: str
    choices: [ merged, deleted ]
    default: merged
  config:
    description:
    - List of details of site being managed.
    type: list
    elements: dict
    required: true
    suboptions:
      type:
        description: Type of site to create/update/delete (eg area, building, floor).
        type: str
      site:
        description: Site Details.
        type: dict
        suboptions:
          area:
            description: Site Create's area.
            type: dict
            suboptions:
              name:
                description: Name of the area (eg Area1).
                type: str
              parentName:
                description: Parent name of the area to be created.
                type: str
          building:
            description: Building Details.
            type: dict
            suboptions:
              address:
                description: Address of the building to be created.
                type: str
              latitude:
                description: Latitude coordinate of the building (eg 37.338).Values between -90 to +90.
                type: int
              longitude:
                description: Longitude coordinate of the building (eg -121.832).Values between -180 to +180.
                type: int
              name:
                description: Name of the building (eg building1).
                type: str
              parentName:
                description: Parent name of building to be created.
                type: str
          floor:
            description: Site Create's floor.
            type: dict
            suboptions:
              height:
                description: Height of the floor units is ft. (eg 15).
                type: int
              length:
                description: Length of the floor units is ft. (eg 100).
                type: int
              name:
                description: Name of the floor (eg floor-1).
                type: str
              parentName:
                description: Complete Parent name of the floor to be created(eg Global/USA/San Francisco/BGL_18).
                type: str
              rfModel:
                description: Type of floor. Allowed values are 'Cubes And Walled Offices',
                  'Drywall Office Only', 'Indoor High Ceiling', 'Outdoor Open Space'.
                type: str
              width:
                description: Width of the floor units is ft. (eg 100).
                type: int
              floorNumber:
                description: Floor number in the building/site (eg 5).
                type: int

requirements:
- dnacentersdk == 2.4.5
- python >= 3.5
notes:
  - SDK Method used are
    sites.Sites.create_site,
    sites.Sites.update_site,
    sites.Sites.delete_site

  - Paths used are
    post /dna/intent/api/v1/site,
    put dna/intent/api/v1/site/{siteId},
    delete dna/intent/api/v1/site/{siteId}
"""

EXAMPLES = r"""
- name: Create a new building site
  cisco.dnac.site_intent:
    dnac_host: "{{dnac_host}}"
    dnac_username: "{{dnac_username}}"
    dnac_password: "{{dnac_password}}"
    dnac_verify: "{{dnac_verify}}"
    dnac_port: "{{dnac_port}}"
    dnac_version: "{{dnac_version}}"
    dnac_debug: "{{dnac_debug}}"
    dnac_log: "{{dnac_log}}"
    config:
    - site:
        building:
          address: string
          latitude: 0
          longitude: 0
          name: string
          parentName: string
      type: string
"""

RETURN = r"""
#Case_1: Site is successfully created/updated/deleted
response_1:
  description: A dictionary with API execution details as returned by the Cisco DNAC Python SDK
  returned: always
  type: dict
  sample: >
    {
      "response":
        {
             "bapiExecutionId": String,
             "bapiKey": String,
             "bapiName": String,
             "endTime": String,
             "endTimeEpoch": 0,
             "runtimeInstanceId": String,
             "siteId": String,
             "startTime": String,
             "startTimeEpoch": 0,
             "status": String,
             "timeDuration": 0

        },
      "msg": "string"
    }

#Case_2: Site exits and does not need an update
response_2:
  description: A dictionary with existing site details.
  returned: always
  type: dict
  sample: >
    {
      "response":
      {
            "site": {},
            "siteId": String,
            "type": String
      },
      "msg": String
    }

#Case_3: Error while creating/updating/deleting site
response_3:
  description: A dictionary with API execution details as returned by the Cisco DNAC Python SDK
  returned: always
  type: dict
  sample: >
    {
      "response":
        {
             "bapiError": String,
             "bapiExecutionId": String,
             "bapiKey": String,
             "bapiName": String,
             "endTime": String,
             "endTimeEpoch": 0,
             "runtimeInstanceId": String,
             "startTime": String,
             "startTimeEpoch": 0,
             "status": String,
             "timeDuration": 0

        },
      "msg": "string"
    }

#Case_4: Site not found when atempting to delete site
response_4:
  description: A list with the response returned by the Cisco DNAC Python
  returned: always
  type: list
  sample: >
    {
       "response": [],
       "msg": String
    }
"""

from ansible.module_utils.basic import AnsibleModule
from ansible_collections.cisco.dnac.plugins.module_utils.dnac import (
    DnacBase,
    validate_list_of_dicts,
    log,
    get_dict_result,
    dnac_compare_equality,
)

floor_plan = {
    '57057': 'CUBES AND WALLED OFFICES',
    '57058': 'DRYWELL OFFICE ONLY',
    '41541500': 'FREE SPACE',
    '57060': 'INDOOR HIGH CEILING',
    '57059': 'OUTDOOR OPEN SPACE'
}


class DnacSite(DnacBase):
    """Class containing member attributes for site intent module"""

    def __init__(self, module):
        super().__init__(module)
        self.supported_states = ["merged", "deleted"]

    def validate_input(self):
        """
        Validate the fields provided in the playbook.
<<<<<<< HEAD
        Checks the configuration provided in the playbook against a predefined specification
        to ensure it adheres to the expected structure and data types.
        Parameters:
            self (object): An instance of a class used for interacting with Cisco DNA Center.
        Returns:
            The method returns an instance of the class with updated attributes:
                - self.msg: A message describing the validation result.
                - self.status: The status of the validation (either 'success' or 'failed').
                - self.validated_config: If successful, a validated version of the 'config' parameter.
        Example:
            To use this method, create an instance of the class and call 'validate_input' on it.
            If the validation succeeds, 'self.status' will be 'success' and 'self.validated_config'
            will contain the validated configuration. If it fails, 'self.status' will be 'failed', and
            'self.msg' will describe the validation issues.
        """
=======

        Checks if the 'config' attribute in the playbook meets the expected
        structure and data types, as defined in the 'temp_spec' dictionary.

        Returns:
        Returns an instance of the class with updated attributes:
          - self.msg: Message describing the validation result.
          - self.status: Status of the validation (either 'success' or
                                                   'failed').
          - self.validated_config: If validation is successful, this attribute
                                   contains the validated configuration.
        """

        if not self.config:
            self.msg = "config not available in playbook for validattion"
            self.status = "success"
            return self
>>>>>>> 5bffc2e4

        temp_spec = dict(
            type=dict(required=False, type='str'),
            site=dict(required=True, type='dict'),
        )

        # Validate site params
        valid_temp, invalid_params = validate_list_of_dicts(
            self.config, temp_spec
        )

        if invalid_params:
            self.msg = "Invalid parameters in playbook: {0}".format(
                "\n".join(invalid_params)
            )
            self.status = "failed"
            return self

        self.validated_config = valid_temp
        log(str(valid_temp))
        self.msg = "Successfully validated input"
        self.status = "success"
        return self

    def get_current_site(self, site):
        """
<<<<<<< HEAD
        Get the current site info
        Parameters:
            self (object): An instance of a class used for interacting with Cisco DNA Center.
            site (list): A list containing information about the site.
        Returns:
            dict: A dictionary containing information about the site.
        Description:
            This function will extract the information of site whether it's site, building or floor and
            store the information in a dictionary site_info.
=======
        Get the current site information.

        Parameters:
          - self (object): An instance of the class containing the method.
          - site (list): A list containing information about the site.
        Returns:
          - dict: A dictionary containing the extracted site information.
        Description:
            This method extracts information about the current site based on
          the provided 'site' list. It determines the type of the site
          (area, building, or floor) and retrieves specific details
          accordingly. The resulting dictionary includes the type, site
          details, and the site ID.
>>>>>>> 5bffc2e4
        """

        site_info = {}

        location = get_dict_result(site[0].get("additionalInfo"), 'nameSpace', "Location")
        typeinfo = location.get("attributes").get("type")

        if typeinfo == "area":
            site_info = dict(
                area=dict(
                    name=site[0].get("name"),
                    parentName=site[0].get("siteNameHierarchy").split("/" + site[0].get("name"))[0]
                )
            )

        elif typeinfo == "building":
            site_info = dict(
                building=dict(
                    name=site[0].get("name"),
                    parentName=site[0].get("siteNameHierarchy").split("/" + site[0].get("name"))[0],
                    address=location.get("attributes").get("address", ""),
                    latitude=location.get("attributes").get("latitude"),
                    longitude=location.get("attributes").get("longitude"),
                )
            )

        elif typeinfo == "floor":
            map_geometry = get_dict_result(site[0].get("additionalInfo"), 'nameSpace', "mapGeometry")
            map_summary = get_dict_result(site[0].get("additionalInfo"), 'nameSpace', "mapsSummary")
            rf_model = map_summary.get("attributes").get("rfModel")

            site_info = dict(
                floor=dict(
                    name=site[0].get("name"),
                    parentName=site[0].get("siteNameHierarchy").split("/" + site[0].get("name"))[0],
                    rfModel=floor_plan.get(rf_model),
                    width=map_geometry.get("attributes").get("width"),
                    length=map_geometry.get("attributes").get("length"),
                    height=map_geometry.get("attributes").get("height"),
                    floorNumber=map_geometry.get("attributes").get("floorNumber", "")
                )
            )

        current_site = dict(
            type=typeinfo,
            site=site_info,
            siteId=site[0].get("id")
        )

        log(str(current_site))

        return current_site

    def site_exists(self):
        """
<<<<<<< HEAD
        Parameters:
            self (object): An instance of a class used for interacting with Cisco DNA Center.
        Returns:
            tuple: A tuple containing two values:
            - site_exists (bool): A boolean indicating whether the site exists (True) or not (False).
            - site_id (str or None): The ID of the site if it exists, or None if the site is not found.
        Description:
            This method checks the existence of a site in the DNAC. If the site is found,it sets 'site_exists' to True,
            retrieves the site's ID, and returns both values in a tuple. If the site does not exist, 'site_exists' is set
            to False, and 'site_id' is None. If an exception occurs during the site lookup, an exception is raised.
=======
        Check if the site exists in Cisco DNA Center.

        Parameters:
          - self (object): An instance of the class containing the method.
        Returns:
          - tuple: A tuple containing a boolean indicating whether the site exists and
                   a dictionary containing information about the existing site.
                   The returned tuple includes two elements:
                   - bool: Indicates whether the site exists.
                   - dict: Contains information about the existing site. If the
                           site doesn't exist, this dictionary is empty.
        Description:
            Checks the existence of a site in Cisco DNA Center by querying the
          'get_site' function in the 'sites' family. It utilizes the
          'site_name' parameter from the 'want' attribute to identify the site.
>>>>>>> 5bffc2e4
        """

        site_exists = False
        current_site = {}
        response = None
        try:
            response = self.dnac._exec(
                family="sites",
                function='get_site',
                params={"name": self.want.get("site_name")},
            )

        except Exception as e:
            log("The input site {0} is not valid or site is not present.".format(self.want.get("site_name")))

        if response:
            log(str(response))

            response = response.get("response")
            current_site = self.get_current_site(response)
            site_exists = True

        log(str(self.validated_config))

        return (site_exists, current_site)

    def get_site_params(self, params):
        """
<<<<<<< HEAD
        Parameters:
            self (object): An instance of a class used for interacting with Cisco DNA Center.
            params (dict): A dictionary containing the site related parameters.
        Returns:
            dict: A dictionary containing the stored site related parameters.
        Description:
            This function takes a dictionary 'params' as input, which contains the site related parameters.
            It extracts the 'site' and 'type' from the 'params' dictionary. If the type is 'floor', it converts the 'rfModel'
            value to uppercase and return dictionary having site and type information.
=======
        Store the site-related parameters.

        Parameters:
          - params (dict): Dictionary containing site-related parameters.
        Returns:
          - dict: Dictionary containing the stored site-related parameters.
                  The returned dictionary includes the following keys:
                  - 'type' (str): The type of the site.
                  - 'site' (dict): Dictionary containing site-related info.
        Description:
            This method takes a dictionary 'params' containing site-related
          information and stores the relevant parameters based on the site
          type. If the site type is 'floor', it ensures that the 'rfModel'
          parameter is stored in uppercase.
>>>>>>> 5bffc2e4
        """

        site = params.get("site")
        typeinfo = params.get("type")

        if typeinfo == "floor":
            site["floor"]["rfModel"] = site.get("floor").get("rfModel").upper()

        site_params = dict(
            type=typeinfo,
            site=site,
        )

        return site_params

    def get_site_name(self, site):
        """
<<<<<<< HEAD
        Parameters:
            self (object): An instance of a class used for interacting with Cisco DNA Center.
            site (dict): A dictionary containing the site information.
        Returns:
            str: The name of the site.
        Description:
            This function used to extracts the 'type', 'parentName', and 'name' from the 'site' dictionary.
            And constructs the site name by joining the 'parentName' and 'name' with a '/' separator and return it.
=======
        Get and Return the site name.

        Parameters:
          - site (dict): A dictionary containing information about the site.
        Returns:
          - str: The constructed site name.
        Description:
            This method takes a dictionary 'site' containing information about
          the site and constructs the site name by combining the parent name
          and site name.
>>>>>>> 5bffc2e4
        """

        site_type = site.get("type")
        parent_name = site.get("site").get(site_type).get("parentName")
        name = site.get("site").get(site_type).get("name")
        site_name = '/'.join([parent_name, name])

        log(site_name)

        return site_name

    def site_requires_update(self):
        """
<<<<<<< HEAD
        Check if the site requires updates
        Parameters:
            self (object): An instance of a class used for interacting with Cisco DNA Center.
        Returns:
            bool: True if the site requires updates, False otherwise.
        Description:
            This function checks if the current site information needs to be updated based on the requested site parameters
            and return True if site require update else False.
=======
        Check if the site requires updates.

        Parameters:
          - site (dict): A dictionary containing information about the site.
        Returns:
          - bool: True if the site requires updates, False otherwise.
        Description:
            This method compares the site parameters of the current site
          ('current_site') and the requested site parameters ('requested_site')
          stored in the 'want' attribute. It checks for differences in
          specified parameters, such as the site type and site details.
>>>>>>> 5bffc2e4
        """

        requested_site = self.want.get("site_params")
        current_site = self.have.get("current_site")

        log("Current Site: " + str(current_site))
        log("Requested Site: " + str(requested_site))

        obj_params = [
            ("type", "type"),
            ("site", "site")
        ]

        return any(not dnac_compare_equality(current_site.get(dnac_param),
                                             requested_site.get(ansible_param))
                   for (dnac_param, ansible_param) in obj_params)

<<<<<<< HEAD
    def get_execution_details(self, execid):
        """
        Get the execution details for a given execution ID
        Parameters:
            self (object): An instance of a class used for interacting with Cisco DNA Center.
            execid (str): The execution ID for which to retrieve the details.
        Returns:
            dict or None: A dictionary containing the execution details if the response is a dictionary, otherwise None.
        Description:
            This function retrieves the execution details for given execution ID by making request to Cisco DNA Center API.
        """
        response = None
        response = self.dnac._exec(
            family="task",
            function='get_business_api_execution_details',
            params={"execution_id": execid}
        )
=======
    def get_have(self, config):
        """
        Get site details from Cisco DNA Center.
>>>>>>> 5bffc2e4

        Parameters:
          - config (dict): A dictionary containing configuration information.

        Returns:
          - object: The instance of the class.

<<<<<<< HEAD
    def get_have(self, config):
        """
        Get the site details from DNAC
        Parameters:
            self (object): An instance of a class used for interacting with Cisco DNA Center.
            config (dict): A dictionary containing the configuration details.
        Returns:
            self (object): An instance of a class used for interacting with  Cisco DNA Center.
        Description:
            This function retrieves the site details from Cisco DNA Center by checking if the given site exists and if
            site exists, it stores the site ID, site status, and current site information in the 'have' dictionary.
=======
        Description:
            This method queries Cisco DNA Center to check if a specified site
          exists. If the site exists, it retrieves details about the current
          site, including the site ID and other relevant information. The
          results are stored in the 'have' attribute for later reference.
>>>>>>> 5bffc2e4
        """

        site_exists = False
        current_site = None
        have = {}

        # check if given site exits, if exists store current site info
        (site_exists, current_site) = self.site_exists()

        log("Site Exists: " + str(site_exists) + "\n Current Site:" + str(current_site))

        if site_exists:
            have["site_id"] = current_site.get("siteId")
            have["site_exists"] = site_exists
            have["current_site"] = current_site

        self.have = have

        return self

    def get_want(self, config):
        """
<<<<<<< HEAD
        Get all the site related information from playbook that is needed to be created in Cisco DNA Center.
        Parameters:
            self (object): An instance of a class used for interacting with Cisco DNA Center.
            config (dict): A dictionary containing the configuration details of site.
        Returns:
            self (object): An instance of a class used for interacting with Cisco DNA Center.
        Description:
            This function retrieves all the site-related information from the playbook that needed
            for site creation/upation/deletion in Cisco DNA Center.
=======
        Get all site-related information from the playbook needed for
        creation in Cisco DNA Center.

        Parameters:
          - config (dict): A dictionary containing configuration information.

        Returns:
          - object: The instance of the class.

        Description:
            Retrieves all site-related information from playbook that is
          required for creating a site in Cisco DNA Center. It includes
          parameters such as 'site_params' and 'site_name.' The gathered
          information is stored in the 'want' attribute for later reference.
>>>>>>> 5bffc2e4
        """

        want = {}
        want = dict(
            site_params=self.get_site_params(config),
            site_name=self.get_site_name(config),
        )

        self.want = want

        return self

    def get_diff_merged(self, config):
        """
<<<<<<< HEAD
        Update/Create site info in DNAC with fields provided in DNAC
        Parameters:
            self (object): An instance of a class used for interacting with Cisco DNA Center.
            config (dict): A dictionary containing the site configuration details.
        Returns:
            self (object): An instance of a class used for interacting with Cisco DNA Center.
        Description:
            This function updates or creates the site information in Cisco DNA Center based on the provided fields in playbook.
            Check if site exists and requires an update then updates the site.
            If site exist and not require update then return msg that site does not need to be updated.
            If the site does not exist, then it will create the new site and return the instance of class(self).
=======
        Update/Create site information in Cisco DNA Center with fields
        provided in the playbook.

        Parameters:
          - config (dict): A dictionary containing configuration information.

        Returns:
          - object: The instance of the class. The result dictionary includes
                    the following keys:
                    - 'changed' (bool): Indicates whether changes were made
                                during the update or creation process.
                    - 'response' (dict): Contains details about the execution
                                and the updated or created site ID.
                    - 'msg' (str): A message indicating the status of the
                                update or creation operation.
        Description:
            This method determines whether to update or create a site in
          Cisco DNA Center based on the provided configuration information. If
          the specified site exists, the method checks if it requires an update
          by calling the 'site_requires_update' method. If an update is
          required, it calls the 'update_site' function from the 'sites' family
          of the Cisco DNA Center API. If the site does not require an update,
          the method exits, indicating that the site is up to date.
>>>>>>> 5bffc2e4
        """

        site_updated = False
        site_created = False

        # check if the given site exists and/or needs to be updated/created.
        if self.have.get("site_exists"):
            if self.site_requires_update():
                # Existing Site requires update
                site_params = self.want.get("site_params")
                site_params["site_id"] = self.have.get("site_id")
                response = self.dnac._exec(
                    family="sites",
                    function='update_site',
                    op_modifies=True,
                    params=site_params,
                )
                site_updated = True

            else:
                # Site does not neet update
                self.result['response'] = self.have.get("current_site")
                self.result['msg'] = "Site - {0} does not need update".format(self.have.get("current_site"))
                self.module.exit_json(**self.result)

        else:
            # Creating New Site
            response = self.dnac._exec(
                family="sites",
                function='create_site',
                op_modifies=True,
                params=self.want.get("site_params"),
            )

            log(str(response))
            site_created = True

        if site_created or site_updated:
            if response and isinstance(response, dict):
                executionid = response.get("executionId")
                while True:
                    execution_details = self.get_execution_details(executionid)
                    if execution_details.get("status") == "SUCCESS":
                        self.result['changed'] = True
                        self.result['response'] = execution_details
                        break

                    elif execution_details.get("bapiError"):
                        self.module.fail_json(msg=execution_details.get("bapiError"),
                                              response=execution_details)
                        break

                if site_updated:
                    log_msg = "Site - {0} Updated Successfully".format(self.want.get("site_name"))
                    log(log_msg)
                    self.result['msg'] = log_msg
                    self.result['response'].update({"siteId": self.have.get("site_id")})

                else:
                    # Get the site id of the newly created site.
                    (site_exists, current_site) = self.site_exists()

                    if site_exists:
                        log_msg = "Site - {0} Created Successfully".format(current_site)
                        log(log_msg)
                        log("Current site:" + str(current_site))
                        self.result['msg'] = log_msg
                        self.result['response'].update({"siteId": current_site.get('site_id')})

        return self

    def get_diff_deleted(self, config):
        """
<<<<<<< HEAD
        Call DNAC API to delete sites with provided inputs
        Parameters:
            self (object): An instance of a class used for interacting with Cisco DNA Center.
            config (dict): A dictionary containing the site configuration details.
        Returns:
            self (object): An instance of a class used for interacting with Cisco DNA Center.
        Description:
            This function calls the Cisco DNA Center API to delete sites based on the provided inputs.
            It checks if the site exists, if it exists then it calls delete API with the site ID and
            return the instance of class(self).
=======
        Call Cisco DNA Center API to delete sites with provided inputs.

        Parameters:
          - config (dict): Dictionary containing information for site deletion.
        Returns:
            If the deletion is successful, 'changed' is set to True, and the
          'response' includes execution details and the deleted site ID. If
          an error occurs during the deletion, the method uses 'fail_json' to
          raise an exception with the error message.  If the site does not
          exist, the method raises an exception with a message indicating that
          the site was not found.
          - self: The result dictionary includes the following keys:
              - 'changed' (bool): Indicates whether changes were made
                 during the deletion process.
              - 'response' (dict): Contains details about the execution
                 and the deleted site ID.
              - 'msg' (str): A message indicating the status of the deletion operation.
        Description:
            This method initiates the deletion of a site by calling the
          'delete_site' function in the 'sites' family of the Cisco DNA
          Center API. It uses the site ID obtained from the 'have' attribute.

>>>>>>> 5bffc2e4
        """

        site_exists = self.have.get("site_exists")

        if site_exists:
            response = self.dnac._exec(
                family="sites",
                function="delete_site",
                params={"site_id": self.have.get("site_id")},
            )

            if response and isinstance(response, dict):
                executionid = response.get("executionId")
                while True:
                    execution_details = self.get_execution_details(executionid)
                    if execution_details.get("status") == "SUCCESS":
                        self.result['changed'] = True
                        self.result['response'] = execution_details
                        self.result['response'].update({"siteId": self.have.get("site_id")})
                        self.result['msg'] = "Site - {0} deleted successfully".format(self.want.get("site_name"))
                        break

                    elif execution_details.get("bapiError"):
                        self.module.fail_json(msg=execution_details.get("bapiError"),
                                              response=execution_details)
                        break

        else:
            self.module.fail_json(msg="Site Not Found", response=[])

        return self


def main():
    """ main entry point for module execution
    """

    element_spec = {'dnac_host': {'required': True, 'type': 'str'},
                    'dnac_port': {'type': 'str', 'default': '443'},
                    'dnac_username': {'type': 'str', 'default': 'admin', 'aliases': ['user']},
                    'dnac_password': {'type': 'str', 'no_log': True},
                    'dnac_verify': {'type': 'bool', 'default': 'True'},
                    'dnac_version': {'type': 'str', 'default': '2.2.3.3'},
                    'dnac_debug': {'type': 'bool', 'default': False},
                    'dnac_log': {'type': 'bool', 'default': False},
                    'validate_response_schema': {'type': 'bool', 'default': True},
                    'config': {'required': True, 'type': 'list', 'elements': 'dict'},
                    'state': {'default': 'merged', 'choices': ['merged', 'deleted']}
                    }

    module = AnsibleModule(argument_spec=element_spec,
                           supports_check_mode=False)

    dnac_site = DnacSite(module)
    state = dnac_site.params.get("state")

    if state not in dnac_site.supported_states:
        dnac_site.status = "invalid"
        dnac_site.msg = "State {0} is invalid".format(state)
        dnac_site.check_return_status()

    dnac_site.validate_input().check_return_status()

    for config in dnac_site.validated_config:
        dnac_site.reset_values()
        dnac_site.get_want(config).check_return_status()
        dnac_site.get_have(config).check_return_status()
        dnac_site.get_diff_state_apply[state](config).check_return_status()

    module.exit_json(**dnac_site.result)


if __name__ == '__main__':
    main()<|MERGE_RESOLUTION|>--- conflicted
+++ resolved
@@ -244,7 +244,7 @@
     def validate_input(self):
         """
         Validate the fields provided in the playbook.
-<<<<<<< HEAD
+
         Checks the configuration provided in the playbook against a predefined specification
         to ensure it adheres to the expected structure and data types.
         Parameters:
@@ -260,25 +260,11 @@
             will contain the validated configuration. If it fails, 'self.status' will be 'failed', and
             'self.msg' will describe the validation issues.
         """
-=======
-
-        Checks if the 'config' attribute in the playbook meets the expected
-        structure and data types, as defined in the 'temp_spec' dictionary.
-
-        Returns:
-        Returns an instance of the class with updated attributes:
-          - self.msg: Message describing the validation result.
-          - self.status: Status of the validation (either 'success' or
-                                                   'failed').
-          - self.validated_config: If validation is successful, this attribute
-                                   contains the validated configuration.
-        """
-
+        
         if not self.config:
             self.msg = "config not available in playbook for validattion"
             self.status = "success"
             return self
->>>>>>> 5bffc2e4
 
         temp_spec = dict(
             type=dict(required=False, type='str'),
@@ -305,17 +291,6 @@
 
     def get_current_site(self, site):
         """
-<<<<<<< HEAD
-        Get the current site info
-        Parameters:
-            self (object): An instance of a class used for interacting with Cisco DNA Center.
-            site (list): A list containing information about the site.
-        Returns:
-            dict: A dictionary containing information about the site.
-        Description:
-            This function will extract the information of site whether it's site, building or floor and
-            store the information in a dictionary site_info.
-=======
         Get the current site information.
 
         Parameters:
@@ -329,7 +304,6 @@
           (area, building, or floor) and retrieves specific details
           accordingly. The resulting dictionary includes the type, site
           details, and the site ID.
->>>>>>> 5bffc2e4
         """
 
         site_info = {}
@@ -385,18 +359,6 @@
 
     def site_exists(self):
         """
-<<<<<<< HEAD
-        Parameters:
-            self (object): An instance of a class used for interacting with Cisco DNA Center.
-        Returns:
-            tuple: A tuple containing two values:
-            - site_exists (bool): A boolean indicating whether the site exists (True) or not (False).
-            - site_id (str or None): The ID of the site if it exists, or None if the site is not found.
-        Description:
-            This method checks the existence of a site in the DNAC. If the site is found,it sets 'site_exists' to True,
-            retrieves the site's ID, and returns both values in a tuple. If the site does not exist, 'site_exists' is set
-            to False, and 'site_id' is None. If an exception occurs during the site lookup, an exception is raised.
-=======
         Check if the site exists in Cisco DNA Center.
 
         Parameters:
@@ -405,14 +367,13 @@
           - tuple: A tuple containing a boolean indicating whether the site exists and
                    a dictionary containing information about the existing site.
                    The returned tuple includes two elements:
-                   - bool: Indicates whether the site exists.
+                   - site_exists (bool): Indicates whether the site exists.
                    - dict: Contains information about the existing site. If the
                            site doesn't exist, this dictionary is empty.
         Description:
             Checks the existence of a site in Cisco DNA Center by querying the
           'get_site' function in the 'sites' family. It utilizes the
           'site_name' parameter from the 'want' attribute to identify the site.
->>>>>>> 5bffc2e4
         """
 
         site_exists = False
@@ -441,17 +402,6 @@
 
     def get_site_params(self, params):
         """
-<<<<<<< HEAD
-        Parameters:
-            self (object): An instance of a class used for interacting with Cisco DNA Center.
-            params (dict): A dictionary containing the site related parameters.
-        Returns:
-            dict: A dictionary containing the stored site related parameters.
-        Description:
-            This function takes a dictionary 'params' as input, which contains the site related parameters.
-            It extracts the 'site' and 'type' from the 'params' dictionary. If the type is 'floor', it converts the 'rfModel'
-            value to uppercase and return dictionary having site and type information.
-=======
         Store the site-related parameters.
 
         Parameters:
@@ -466,7 +416,6 @@
           information and stores the relevant parameters based on the site
           type. If the site type is 'floor', it ensures that the 'rfModel'
           parameter is stored in uppercase.
->>>>>>> 5bffc2e4
         """
 
         site = params.get("site")
@@ -484,16 +433,6 @@
 
     def get_site_name(self, site):
         """
-<<<<<<< HEAD
-        Parameters:
-            self (object): An instance of a class used for interacting with Cisco DNA Center.
-            site (dict): A dictionary containing the site information.
-        Returns:
-            str: The name of the site.
-        Description:
-            This function used to extracts the 'type', 'parentName', and 'name' from the 'site' dictionary.
-            And constructs the site name by joining the 'parentName' and 'name' with a '/' separator and return it.
-=======
         Get and Return the site name.
 
         Parameters:
@@ -504,7 +443,6 @@
             This method takes a dictionary 'site' containing information about
           the site and constructs the site name by combining the parent name
           and site name.
->>>>>>> 5bffc2e4
         """
 
         site_type = site.get("type")
@@ -518,16 +456,6 @@
 
     def site_requires_update(self):
         """
-<<<<<<< HEAD
-        Check if the site requires updates
-        Parameters:
-            self (object): An instance of a class used for interacting with Cisco DNA Center.
-        Returns:
-            bool: True if the site requires updates, False otherwise.
-        Description:
-            This function checks if the current site information needs to be updated based on the requested site parameters
-            and return True if site require update else False.
-=======
         Check if the site requires updates.
 
         Parameters:
@@ -539,7 +467,6 @@
           ('current_site') and the requested site parameters ('requested_site')
           stored in the 'want' attribute. It checks for differences in
           specified parameters, such as the site type and site details.
->>>>>>> 5bffc2e4
         """
 
         requested_site = self.want.get("site_params")
@@ -557,55 +484,19 @@
                                              requested_site.get(ansible_param))
                    for (dnac_param, ansible_param) in obj_params)
 
-<<<<<<< HEAD
-    def get_execution_details(self, execid):
-        """
-        Get the execution details for a given execution ID
-        Parameters:
-            self (object): An instance of a class used for interacting with Cisco DNA Center.
-            execid (str): The execution ID for which to retrieve the details.
-        Returns:
-            dict or None: A dictionary containing the execution details if the response is a dictionary, otherwise None.
-        Description:
-            This function retrieves the execution details for given execution ID by making request to Cisco DNA Center API.
-        """
-        response = None
-        response = self.dnac._exec(
-            family="task",
-            function='get_business_api_execution_details',
-            params={"execution_id": execid}
-        )
-=======
     def get_have(self, config):
         """
-        Get site details from Cisco DNA Center.
->>>>>>> 5bffc2e4
-
-        Parameters:
-          - config (dict): A dictionary containing configuration information.
-
-        Returns:
-          - object: The instance of the class.
-
-<<<<<<< HEAD
-    def get_have(self, config):
-        """
         Get the site details from DNAC
         Parameters:
-            self (object): An instance of a class used for interacting with Cisco DNA Center.
-            config (dict): A dictionary containing the configuration details.
-        Returns:
-            self (object): An instance of a class used for interacting with  Cisco DNA Center.
-        Description:
-            This function retrieves the site details from Cisco DNA Center by checking if the given site exists and if
-            site exists, it stores the site ID, site status, and current site information in the 'have' dictionary.
-=======
+          - self (object): An instance of a class used for interacting with Cisco DNA Center.
+          - config (dict): A dictionary containing the configuration details.
+        Returns:
+          - self (object): An instance of a class used for interacting with  Cisco DNA Center.
         Description:
             This method queries Cisco DNA Center to check if a specified site
           exists. If the site exists, it retrieves details about the current
           site, including the site ID and other relevant information. The
           results are stored in the 'have' attribute for later reference.
->>>>>>> 5bffc2e4
         """
 
         site_exists = False
@@ -628,32 +519,18 @@
 
     def get_want(self, config):
         """
-<<<<<<< HEAD
-        Get all the site related information from playbook that is needed to be created in Cisco DNA Center.
-        Parameters:
-            self (object): An instance of a class used for interacting with Cisco DNA Center.
-            config (dict): A dictionary containing the configuration details of site.
-        Returns:
-            self (object): An instance of a class used for interacting with Cisco DNA Center.
-        Description:
-            This function retrieves all the site-related information from the playbook that needed
-            for site creation/upation/deletion in Cisco DNA Center.
-=======
         Get all site-related information from the playbook needed for
         creation in Cisco DNA Center.
 
         Parameters:
           - config (dict): A dictionary containing configuration information.
-
         Returns:
           - object: The instance of the class.
-
         Description:
             Retrieves all site-related information from playbook that is
           required for creating a site in Cisco DNA Center. It includes
           parameters such as 'site_params' and 'site_name.' The gathered
           information is stored in the 'want' attribute for later reference.
->>>>>>> 5bffc2e4
         """
 
         want = {}
@@ -668,19 +545,6 @@
 
     def get_diff_merged(self, config):
         """
-<<<<<<< HEAD
-        Update/Create site info in DNAC with fields provided in DNAC
-        Parameters:
-            self (object): An instance of a class used for interacting with Cisco DNA Center.
-            config (dict): A dictionary containing the site configuration details.
-        Returns:
-            self (object): An instance of a class used for interacting with Cisco DNA Center.
-        Description:
-            This function updates or creates the site information in Cisco DNA Center based on the provided fields in playbook.
-            Check if site exists and requires an update then updates the site.
-            If site exist and not require update then return msg that site does not need to be updated.
-            If the site does not exist, then it will create the new site and return the instance of class(self).
-=======
         Update/Create site information in Cisco DNA Center with fields
         provided in the playbook.
 
@@ -704,7 +568,6 @@
           required, it calls the 'update_site' function from the 'sites' family
           of the Cisco DNA Center API. If the site does not require an update,
           the method exits, indicating that the site is up to date.
->>>>>>> 5bffc2e4
         """
 
         site_updated = False
@@ -778,18 +641,6 @@
 
     def get_diff_deleted(self, config):
         """
-<<<<<<< HEAD
-        Call DNAC API to delete sites with provided inputs
-        Parameters:
-            self (object): An instance of a class used for interacting with Cisco DNA Center.
-            config (dict): A dictionary containing the site configuration details.
-        Returns:
-            self (object): An instance of a class used for interacting with Cisco DNA Center.
-        Description:
-            This function calls the Cisco DNA Center API to delete sites based on the provided inputs.
-            It checks if the site exists, if it exists then it calls delete API with the site ID and
-            return the instance of class(self).
-=======
         Call Cisco DNA Center API to delete sites with provided inputs.
 
         Parameters:
@@ -811,8 +662,6 @@
             This method initiates the deletion of a site by calling the
           'delete_site' function in the 'sites' family of the Cisco DNA
           Center API. It uses the site ID obtained from the 'have' attribute.
-
->>>>>>> 5bffc2e4
         """
 
         site_exists = self.have.get("site_exists")
