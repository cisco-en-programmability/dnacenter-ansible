#!/usr/bin/python
# -*- coding: utf-8 -*-

# Copyright (c) 2021, Cisco Systems
# GNU General Public License v3.0+ (see LICENSE or https://www.gnu.org/licenses/gpl-3.0.txt)

DOCUMENTATION = r"""
---
module: configuration_template_info
short_description: Information module for Configuration Template
description:
- Get all Configuration Template.
- Get Configuration Template by id.
version_added: '3.1.0'
extends_documentation_fragment:
  - cisco.dnac.module_info
author: Rafael Campos (@racampos)
options:
  headers:
    description: Additional headers.
    type: dict
  projectId:
    description:
    - ProjectId query parameter. Filter template(s) based on project UUID.
    type: str
  softwareType:
    description:
    - SoftwareType query parameter. Filter template(s) based software type.
    type: str
  softwareVersion:
    description:
    - SoftwareVersion query parameter. Filter template(s) based softwareVersion.
    type: str
  productFamily:
    description:
    - ProductFamily query parameter. Filter template(s) based on device family.
    type: str
  productSeries:
    description:
    - ProductSeries query parameter. Filter template(s) based on device series.
    type: str
  productType:
    description:
    - ProductType query parameter. Filter template(s) based on device type.
    type: str
  filterConflictingTemplates:
    description:
    - FilterConflictingTemplates query parameter. Filter template(s) based on confliting templates.
    type: bool
  tags:
    description:
    - Tags query parameter. Filter template(s) based on tags.
    type: list
  projectNames:
    description:
    - ProjectNames query parameter. Filter template(s) based on project names.
    type: list
  unCommitted:
    description:
    - UnCommitted query parameter. Filter template(s) based on template commited or not.
    type: bool
  sortOrder:
    description:
    - SortOrder query parameter. Sort Order Ascending (asc) or Descending (des).
    type: str
  templateId:
    description:
    - TemplateId path parameter. TemplateId(UUID) to get details of the template.
    type: str
  latestVersion:
    description:
    - LatestVersion query parameter. LatestVersion flag to get the latest versioned template.
    type: bool
requirements:
<<<<<<< HEAD
- dnacentersdk >= 2.3.3
=======
- dnacentersdk >= 2.4.0
>>>>>>> c31af16c
- python >= 3.5
seealso:
# Reference by Internet resource
- name: Configuration Template reference
  description: Complete reference of the Configuration Template object model.
  link: https://dnacentersdk.readthedocs.io/en/latest/api/api.html#v3-0-0-summary
"""

EXAMPLES = r"""
- name: Get all Configuration Template
  cisco.dnac.configuration_template_info:
    dnac_host: "{{dnac_host}}"
    dnac_username: "{{dnac_username}}"
    dnac_password: "{{dnac_password}}"
    dnac_verify: "{{dnac_verify}}"
    dnac_port: "{{dnac_port}}"
    dnac_version: "{{dnac_version}}"
    dnac_debug: "{{dnac_debug}}"
    headers:
      custom: value
    projectId: string
    softwareType: string
    softwareVersion: string
    productFamily: string
    productSeries: string
    productType: string
    filterConflictingTemplates: True
    tags: []
    projectNames: []
    unCommitted: True
    sortOrder: string
  register: result

- name: Get Configuration Template by id
  cisco.dnac.configuration_template_info:
    dnac_host: "{{dnac_host}}"
    dnac_username: "{{dnac_username}}"
    dnac_password: "{{dnac_password}}"
    dnac_verify: "{{dnac_verify}}"
    dnac_port: "{{dnac_port}}"
    dnac_version: "{{dnac_version}}"
    dnac_debug: "{{dnac_debug}}"
    headers:
      custom: value
    latestVersion: True
    templateId: string
  register: result

"""

RETURN = r"""
dnac_response:
  description: A dictionary or list with the response returned by the Cisco DNAC Python SDK
  returned: always
  type: dict
  sample: >
    {
      "tags": [
        {
          "id": "string",
          "name": "string"
        }
      ],
      "author": "string",
      "composite": true,
      "containingTemplates": [
        {
          "tags": [
            {
              "id": "string",
              "name": "string"
            }
          ],
          "composite": true,
          "description": "string",
          "deviceTypes": [
            {
              "productFamily": "string",
              "productSeries": "string",
              "productType": "string"
            }
          ],
          "id": "string",
          "language": "string",
          "name": "string",
          "projectName": "string",
          "rollbackTemplateParams": [
            {
              "binding": "string",
              "customOrder": 0,
              "dataType": "string",
              "defaultValue": "string",
              "description": "string",
              "displayName": "string",
              "group": "string",
              "id": "string",
              "instructionText": "string",
              "key": "string",
              "notParam": true,
              "order": 0,
              "paramArray": true,
              "parameterName": "string",
              "provider": "string",
              "range": [
                {
                  "id": "string",
                  "maxValue": 0,
                  "minValue": 0
                }
              ],
              "required": true,
              "selection": {
                "defaultSelectedValues": [
                  "string"
                ],
                "id": "string",
                "selectionType": "string",
                "selectionValues": {}
              }
            }
          ],
          "templateContent": "string",
          "templateParams": [
            {
              "binding": "string",
              "customOrder": 0,
              "dataType": "string",
              "defaultValue": "string",
              "description": "string",
              "displayName": "string",
              "group": "string",
              "id": "string",
              "instructionText": "string",
              "key": "string",
              "notParam": true,
              "order": 0,
              "paramArray": true,
              "parameterName": "string",
              "provider": "string",
              "range": [
                {
                  "id": "string",
                  "maxValue": 0,
                  "minValue": 0
                }
              ],
              "required": true,
              "selection": {
                "defaultSelectedValues": [
                  "string"
                ],
                "id": "string",
                "selectionType": "string",
                "selectionValues": {}
              }
            }
          ],
          "version": "string"
        }
      ],
      "createTime": 0,
      "customParamsOrder": true,
      "description": "string",
      "deviceTypes": [
        {
          "productFamily": "string",
          "productSeries": "string",
          "productType": "string"
        }
      ],
      "documentDatabase": true,
      "failurePolicy": "string",
      "id": "string",
      "language": "string",
      "lastUpdateTime": 0,
      "latestVersionTime": 0,
      "name": "string",
      "parentTemplateId": "string",
      "projectAssociated": true,
      "projectId": "string",
      "projectName": "string",
      "rollbackTemplateContent": "string",
      "rollbackTemplateParams": [
        {
          "binding": "string",
          "customOrder": 0,
          "dataType": "string",
          "defaultValue": "string",
          "description": "string",
          "displayName": "string",
          "group": "string",
          "id": "string",
          "instructionText": "string",
          "key": "string",
          "notParam": true,
          "order": 0,
          "paramArray": true,
          "parameterName": "string",
          "provider": "string",
          "range": [
            {
              "id": "string",
              "maxValue": 0,
              "minValue": 0
            }
          ],
          "required": true,
          "selection": {
            "defaultSelectedValues": [
              "string"
            ],
            "id": "string",
            "selectionType": "string",
            "selectionValues": {}
          }
        }
      ],
      "softwareType": "string",
      "softwareVariant": "string",
      "softwareVersion": "string",
      "templateContent": "string",
      "templateParams": [
        {
          "binding": "string",
          "customOrder": 0,
          "dataType": "string",
          "defaultValue": "string",
          "description": "string",
          "displayName": "string",
          "group": "string",
          "id": "string",
          "instructionText": "string",
          "key": "string",
          "notParam": true,
          "order": 0,
          "paramArray": true,
          "parameterName": "string",
          "provider": "string",
          "range": [
            {
              "id": "string",
              "maxValue": 0,
              "minValue": 0
            }
          ],
          "required": true,
          "selection": {
            "defaultSelectedValues": [
              "string"
            ],
            "id": "string",
            "selectionType": "string",
            "selectionValues": {}
          }
        }
      ],
      "validationErrors": {
        "rollbackTemplateErrors": [
          {}
        ],
        "templateErrors": [
          {}
        ],
        "templateId": "string",
        "templateVersion": "string"
      },
      "version": "string"
    }
"""<|MERGE_RESOLUTION|>--- conflicted
+++ resolved
@@ -72,11 +72,7 @@
     - LatestVersion query parameter. LatestVersion flag to get the latest versioned template.
     type: bool
 requirements:
-<<<<<<< HEAD
-- dnacentersdk >= 2.3.3
-=======
 - dnacentersdk >= 2.4.0
->>>>>>> c31af16c
 - python >= 3.5
 seealso:
 # Reference by Internet resource
