#!/usr/bin/python
# -*- coding: utf-8 -*-
# Copyright (c) 2025, Cisco Systems
# GNU General Public License v3.0+ (see LICENSE or https://www.gnu.org/licenses/gpl-3.0.txt)

"""Ansible module to perform update Health score KPI's in Cisco Catalyst Center."""
from __future__ import absolute_import, division, print_function

__metaclass__ = type
__author__ = ["Megha Kandari, Madhan Sankaranarayanan"]

DOCUMENTATION = r"""
---
module: assurance_device_health_score_settings_workflow_manager
short_description: Resource module for managing assurance
  Health score settings in Cisco Catalyst Center.
description:
  - Manages assurance Health score settings in Cisco
    Catalyst Center.
  - It supports updating configurations for Health score
    settings functionalities.
  - This module interacts with Cisco Catalyst Center's
    Assurance settings to configure thresholds, rules,
    KPIs, and more for health score monitoring.
  - The health score can be customized based on device
    type.
  - The network device's health score is determined
    by the lowest score among all included KPIs.
  - To disable a KPI from impacting the overall device
    health, you can exclude it from the health score
    calculation.
  - Health score setting is not applicable for Third
    Party Devices.
version_added: '6.31.0'
extends_documentation_fragment:
  - cisco.dnac.workflow_manager_params
author: Megha Kandari (@kandarimegha) Madhan Sankaranarayanan
  (@madhansansel)
options:
  config_verify:
    description: >
      Set to `True` to enable configuration verification
      on Cisco Catalyst Center after applying the playbook
      config. This will ensure that the system validates
      the configuration state after the change is applied.
    type: bool
    default: false
  state:
    description: >
      Specifies the desired state for the configuration.
      If `merged`, the module will update the configuration
      modifying existing ones.
    type: str
    choices: [merged]
    default: merged
  config:
    description: >
      A list of settings and parameters for managing
      network issues in Cisco Catalyst Center, including
      synchronization with health thresholds, priority,
      KPI enablement, and threshold values.
    type: list
    elements: dict
    required: true
    suboptions:
      device_health_score:
        description: >
          Configures the health score settings for network
          devices. Defines thresholds for KPIs like
          CPU UTILIZATION, MEMORY UTILIZATION, etc.
        type: dict
        required: true
        suboptions:
          device_family:
            description: >
              Specifies the device family to which the
              health score applies.
                required:
              true
                choices:
                  - ROUTER
                  - SWITCH_AND_HUB
                  - WIRELESS_CONTROLLER
                  - UNIFIED_AP
                  - WIRELESS_CLIENT
                  - WIRED_CLIENT
          kpi_name:
            description: >
              The name of the Key Performance Indicator
              (KPI) to be monitored (e.g., LINK ERROR).
              Must be one of the valid KPI names for
              the specified device family. choices:
                ROUTER:
                    -
              BGP Session from Border to Control Plane
              (BGP)
                    -
              BGP Session from Border to Control Plane
              (PubSub)
                    -
              BGP Session from Border to Peer Node for
              INFRA VN
                    -
              BGP Session from Border to Peer Node
                    -
              BGP Session from Border to Transit Control
              Plane
                    -
              BGP Session to Spine
                    -
              Cisco TrustSec environment data download
              status
                    -
              CPU Utilization
                    -
              Extended Node Connectivity
                    -
              Fabric Control Plane Reachability
                    -
              Fabric Multicast RP Reachability
                    -
              Inter-device Link Availability
                    -
              Internet Availability
                    -
              Link Discard
                    -
              Link Error
                    -
              Link Utilization
                    -
              LISP Session from Border to Transit Site
              Control Plane
                    -
              LISP Session Status
                    -
              Memory Utilization
                    -
              Peer Status
                    -
              Pub-Sub Session from Border to Transit
              Site Control Plane
                    -
              Pub-Sub Session Status for INFRA VN
                    -
              Pub-Sub Session Status
                    -
              Remote Internet Availability
                    -
              VNI Status
                SWITCH_AND_HUB:
                    -
              AAA server reachability
                    -
              BGP Session from Border to Control Plane
              (BGP)
                    -
              BGP Session from Border to Control Plane
              (PubSub)
                    -
              BGP Session from Border to Peer Node for
              INFRA VN
                    -
              BGP Session from Border to Peer Node
                    -
              BGP Session from Border to Transit Control
              Plane
                    -
              BGP Session to Spine
                    -
              Cisco TrustSec environment data download
              status
                    -
              CPU Utilization
                    -
              Extended Node Connectivity
                    -
              Fabric Control Plane Reachability
                    -
              Fabric Multicast RP Reachability
                    -
              Inter-device Link Availability
                    -
              Internet Availability
                    -
              Link Discard
                    -
              Link Error
                    -
              LISP Session from Border to Transit Site
              Control Plane
                    -
              LISP Session Status
                    -
              Memory Utilization
                    -
              Peer Status
                    -
              Pub-Sub Session from Border to Transit
              Site Control Plane
                    -
              Pub-Sub Session Status for INFRA VN
                    -
              Pub-Sub Session Status
                    -
              Remote Internet Availability
                    -
              VNI Status
                WIRELESS_CONTROLLER:
                    -
              Fabric Control Plane Reachability
                    -
              Free Mbuf
                    -
              Free Timer
                    -
              Link Error
                    -
              LISP Session Status
                    -
              Memory Utilization
                    -
              Packet Pool
                    -
              WQE Pool
                UNIFIED_AP:
                    -
              Air Quality 2.4 GHz
                    -
              Air Quality 5 GHz
                    -
              Air Quality 6 GHz
                    -
              CPU Utilization
                    -
              Interference 2.4 GHz
                    -
              Interference 5 GHz
                    -
              Interference 6 GHz
                    -
              Link Error
                    -
              Memory Utilization
                    -
              Noise 2.4 GHz
                    -
              Noise 5 GHz
                    -
              Noise 6 GHz
                    -
              RF Utilization 2.4 GHz
                    -
              RF Utilization 5 GHz
                    -
              RF Utilization 6 GHz
                WIRELESS_CLIENT:
                    -
              Connectivity RSSI
                    -
              Connectivity SNR
                WIRED_CLIENT:
                    -
              Link Error
            type: str
            required: true
          include_for_overall_health:
            description: >
              Boolean value indicating whether this
              KPI should be included in the overall
              health score calculation.
            type: bool
            required: true
          threshold_value:
            description: >
              The threshold value that, when exceeded,
              will affect the health score.
            type: int
          synchronize_to_issue_threshold:
            description: >
              Boolean value indicating whether the threshold
              should synchronize with issue resolution
              thresholds.
            type: bool
requirements:
  - dnacentersdk >= 2.8.6
  - python >= 3.9
notes:
  - SDK Method used are
    devices.AssuranceSettings.get_all_health_score_definitions_for_given_filters,
    devices.AssuranceSettings.update_health_score_definitions
  - Paths used are
    post /dna/intent/api/v1/health_scoreDefinitions/${id},
    post /dna/intent/api/v1/health_scoreDefinitions/bulkUpdate
"""

EXAMPLES = r"""
---
- hosts: dnac_servers
  vars_files:
    - credentials.yml
  gather_facts: false
  connection: local
  tasks:
    - name: Update Health score and threshold settings
      cisco.dnac. assurance_device_health_score_settings_workflow_manager:
        dnac_host: "{{ dnac_host }}"
        dnac_port: "{{ dnac_port }}"
        dnac_username: "{{ dnac_username }}"
        dnac_password: "{{ dnac_password }}"
        dnac_verify: "{{ dnac_verify }}"
        dnac_debug: "{{ dnac_debug }}"
        dnac_version: "{{ dnac_version }}"
        dnac_log: true
        dnac_log_level: debug
        dnac_log_append: true
        state: merged
        config_verify: true
        config:
          - device_health_score:
              - device_family: SWITCH_AND_HUB  # required field
                kpi_name: CPU Utilization  # required field
                include_for_overall_health: true  # required field
                threshold_value: 90
                synchronize_to_issue_threshold: false
- hosts: dnac_servers
  vars_files:
    - credentials.yml
  gather_facts: false
  connection: local
  tasks:
    - name: Update Health score and threshold settings
      cisco.dnac. assurance_device_health_score_settings_workflow_manager:
        dnac_host: "{{ dnac_host }}"
        dnac_port: "{{ dnac_port }}"
        dnac_username: "{{ dnac_username }}"
        dnac_password: "{{ dnac_password }}"
        dnac_verify: "{{ dnac_verify }}"
        dnac_debug: "{{ dnac_debug }}"
        dnac_version: "{{ dnac_version }}"
        dnac_log: true
        dnac_log_level: debug
        dnac_log_append: true
        state: merged
        config_verify: true
        config:
          - device_health_score:
              - device_family: ROUTER  # required field
                kpi_name: Link Error  # required field
                include_for_overall_health: true  # required field
                threshold_value: 60
                synchronize_to_issue_threshold: false
- hosts: dnac_servers
  vars_files:
    - credentials.yml
  gather_facts: false
  connection: local
  tasks:
    - name: Update Health score and threshold settings
      cisco.dnac. assurance_device_health_score_settings_workflow_manager:
        dnac_host: "{{ dnac_host }}"
        dnac_port: "{{ dnac_port }}"
        dnac_username: "{{ dnac_username }}"
        dnac_password: "{{ dnac_password }}"
        dnac_verify: "{{ dnac_verify }}"
        dnac_debug: "{{ dnac_debug }}"
        dnac_version: "{{ dnac_version }}"
        dnac_log: true
        dnac_log_level: debug
        dnac_log_append: true
        state: merged
        config_verify: true
        config:
          - device_health_score:
              - device_family: UNIFIED_AP  # required field
                kpi_name: Interference 6 GHz  # required field
                include_for_overall_health: true  # required field
                threshold_value: 80
                synchronize_to_issue_threshold: false
"""


RETURN = r"""
#Case 1: Successful updation of health_score
response_1:
  description: A dictionary or list with the response returned by the Cisco Catalyst Center Python SDK
  returned: always
  type: dict
  sample: >
    {
      "response": {
          "id": "string",
          "name": "string",
          "displayName": "string",
          "deviceFamily": "string",
          "description": "string",
          "includeForOverallHealth": "boolean",
          "definitionStatus": "string",
          "thresholdValue": "number",
          "synchronizeToIssueThreshold": "boolean",
          "lastModified": "string"
      },
      "version": "string"
    }
"""


from ansible.module_utils.basic import AnsibleModule
from ansible_collections.cisco.dnac.plugins.module_utils.dnac import (
    DnacBase,
    validate_list_of_dicts,
)


class Healthscore(DnacBase):
    """Class containing member attributes for Assurance health score setting workflow manager module"""

    def __init__(self, module):
        super().__init__(module)
        self.supported_states = ["merged"]
        self.result["response"] = [
            {"device_health_score_settings": {"response": {}, "msg": {}}},
        ]
        self.create_issue, self.update_issue, self.no_update_issue = [], [], []

    def validate_input(self):
        """
        Validate the fields provided in the playbook.
        Checks the configuration provided in the playbook against a predefined specification
        to ensure it adheres to the expected structure and data types.

        Parameters:
            self: The instance of the class containing the 'config' attribute to be validated.
            self.config (dict): A dictionary representing the playbook configuration that needs validation.
            The 'config' should be structured according to a specification, with keys such as 'device_health_score'.
            Each key in the configuration should match the predefined data types and structure defined in `temp_spec`.


        Returns:
            The method updates these attributes of the instance:
                - self.msg: A message describing the validation result.
                - self.status: The status of the validation ('success' or 'failed').
                - self.validated_config (dict): The validated configuration, if successful, otherwise the method returns early with failure.
        """

        temp_spec = {
            "device_health_score": {
                "type": "list",
                "elements": "dict",
                "name": {"type": "str", "required": True},
                "device_family": {"type": "str", "required": True},
                "include_for_overall_health": {"type": "bool", "required": True},
                "threshold_value": {"type": "int", "required": False},
                "synchronize_to_issue_threshold": {"type": "bool", "required": False},
            }
        }

        if not self.config:
            self.msg = "The playbook configuration is empty or missing."
            self.set_operation_result("failed", False, self.msg, "ERROR")
            return self

        valid_temp, invalid_params = validate_list_of_dicts(self.config, temp_spec)

        if invalid_params:
            self.msg = "The playbook contains invalid parameters: {0}".format(
                invalid_params
            )
            self.set_operation_result("failed", False, self.msg, "ERROR")
            return self

        self.validated_config = valid_temp
        self.msg = "Successfully validated playbook configuration parameters using 'validate_input': {0}".format(
            str(valid_temp)
        )
        self.log(self.msg, "INFO")

        return self

    def input_data_validation(self, config):
        """
        Additional validation to check if the provided input assurance data is correct
        and as per the UI Cisco Catalyst Center.
        This function checks that the provided KPIs (Key Performance Indicators) and parameters are valid
        for the specified device families.

        Parameters:
            self (object): An instance of a class for interacting with Cisco Catalyst Center.
            config (list or dict): Input data containing assurance details.

        Returns:
            object: Returns the current instance with validation results.
            self.msg(str): A message indicating the validation result, either an error or success.
            self.status(str): The validation status, which will be 'failed' in case of invalid data and 'success' if the validation is successful.

        Description:
            Validates the given assurance data by iterating through the nested structure
            and ensuring the KPIs and parameters comply with defined rules.
        """
        errormsg = []
        device_family_to_kpi = {
            "ROUTER": {
                "include_for_overall_health": [
                    "Fabric Multicast RP Reachability",
                    "Inter-device Link Availability",
                    "Internet Availability",
                    "LISP Session from Border to Transit Site Control Plane",
                    "LISP Session Status",
                    "Peer Status",
                    "BGP Session from Border to Control Plane (BGP)",
                    "BGP Session from Border to Control Plane (PubSub)",
                    "BGP Session from Border to Peer Node for INFRA VN",
                    "BGP Session from Border to Peer Node",
                    "BGP Session from Border to Transit Control Plane",
                    "BGP Session to Spine",
                    "Cisco TrustSec environment data download status",
                    "Extended Node Connectivity",
                    "Fabric Control Plane Reachability",
                    "Pub-Sub Session from Border to Transit Site Control Plane",
                    "Pub-Sub Session Status for INFRA VN",
                    "Pub-Sub Session Status",
                    "Remote Internet Availability",
                    "VNI Status",
                ],
                "include_Threshold_and_sync": [
                    "Link Discard",
                    "Link Error",
                    "Link Utilization",
                    "Memory Utilization",
                    "CPU Utilization",
                ],
                "include_Threshold": [],
            },
            "SWITCH_AND_HUB": {
                "include_for_overall_health": [
                    "AAA server reachability",
                    "BGP Session from Border to Control Plane (BGP)",
                    "BGP Session from Border to Control Plane (PubSub)",
                    "BGP Session from Border to Peer Node for INFRA VN",
                    "BGP Session from Border to Peer Node",
                    "BGP Session from Border to Transit Control Plane",
                    "BGP Session to Spine",
                    "Cisco TrustSec environment data download status",
                    "Extended Node Connectivity",
                    "Fabric Control Plane Reachability",
                    "Fabric Multicast RP Reachability",
                    "Inter-device Link Availability",
                    "Internet Availability",
                    "LISP Session from Border to Transit Site Control Plane",
                    "LISP Session Status",
                    "Peer Status",
                    "Pub-Sub Session from Border to Transit Site Control Plane",
                    "Pub-Sub Session Status for INFRA VN",
                    "Pub-Sub Session Status",
                    "Remote Internet Availability",
                    "VNI Status",
                ],
                "include_Threshold_and_sync": [
                    "CPU Utilization",
                    "Link Discard",
                    "Link Error",
                    "Memory Utilization",
                ],
                "include_Threshold": [],
            },
            "WIRELESS_CONTROLLER": {
                "include_for_overall_health": [
                    "Fabric Control Plane Reachability",
                    "LISP Session Status",
                    "Packet Pool",
                    "WQE Pool",
                ],
                "include_Threshold_and_sync": [
                    "Memory Utilization",
                ],
                "include_Threshold": [
                    "Free Mbuf",
                    "Free Timer",
                    "Link Error",
                ],
            },
            "UNIFIED_AP": {
                "include_for_overall_health": [],
                "include_Threshold_and_sync": [
                    "CPU Utilization",
                    "Interference 2.4 GHz",
                    "Interference 5 GHz",
                    "Interference 6 GHz",
                    "Memory Utilization",
                    "Noise 2.4 GHz",
                    "Noise 5 GHz",
                    "Noise 6 GHz",
                    "RF Utilization 2.4 GHz",
                    "RF Utilization 5 GHz",
                    "RF Utilization 6 GHz",
                ],
                "include_Threshold": [
                    "Air Quality 2.4 GHz",
                    "Air Quality 5 GHz",
                    "Air Quality 6 GHz",
                    "Link Error",
                ],
            },
            "WIRELESS_CLIENT": {
                "include_for_overall_health": [],
                "include_Threshold_and_sync": [
                    "Connectivity RSSI",
                ],
                "include_Threshold": [
                    "Connectivity SNR",
                ],
            },
            "WIRED_CLIENT": {
                "include_for_overall_health": [],
                "include_Threshold_and_sync": [],
                "include_Threshold": [
                    "Link Error",
                ],
            },
        }

        normalized_health_scores = []
        if isinstance(config, dict) and "device_health_score" in config:
            self.log(
                "Condition met: config is a dict and contains 'device_health_score'",
                "INFO",
            )
            normalized_health_scores.extend(config["device_health_score"])
        elif isinstance(config, list):
            self.log("Condition met: config is a list", "INFO")
            for item in config:
                if "device_health_score" in item:
                    self.log(
                        "Sub-condition met: item in list contains 'device_health_score'. Value: {}".format(
                            item["device_health_score"]
                        ),
                        "INFO",
                    )
                    normalized_health_scores.extend(item["device_health_score"])
        else:
            self.msg = "Invalid configuration format provided. Ensure 'device_health_score' is present."
            self.log(self.msg, "ERROR")
            self.set_operation_result(
                "failed", False, self.msg, "ERROR"
            ).check_return_status()

        for entry in normalized_health_scores:
            device_family = entry.get("device_family")
            kpi_name = entry.get("kpi_name")
            include_for_overall_health = entry.get("include_for_overall_health", False)
            threshold_value = entry.get("threshold_value")
            synchronize_to_issue_threshold = entry.get(
                "synchronize_to_issue_threshold", False
            )
            self.log(
                "Extracted Values - device_family: {}, kpi_name: {}, include_for_overall_health: {}, "
                "threshold_value: {}, synchronize_to_issue_threshold: {}".format(
                    device_family,
                    kpi_name,
                    include_for_overall_health,
                    threshold_value,
                    synchronize_to_issue_threshold,
                ),
                "INFO",
            )

            if not device_family or device_family not in device_family_to_kpi:
                errormsg.append(
                    "Device_Family: Invalid or missing Device Family '{}'.".format(
                        device_family
                    )
                )
                continue

            valid_kpis = device_family_to_kpi[device_family]
            if not kpi_name:
                errormsg.append("kpi_name: KPI Name is missing.")
            else:
                if (
                    kpi_name not in valid_kpis["include_for_overall_health"]
                    and kpi_name not in valid_kpis["include_Threshold_and_sync"]
                    and kpi_name not in valid_kpis["include_Threshold"]
                ):
                    errormsg.append(
                        "kpi_name: Invalid KPI '{}' for Device Family '{}'.".format(
                            kpi_name, device_family
                        )
                    )
                else:
                    category = (
                        "include_for_overall_health"
                        if kpi_name in valid_kpis["include_for_overall_health"]
                        else "include_Threshold_and_sync"
                    )

                    if category == "include_for_overall_health" and (
                        threshold_value or synchronize_to_issue_threshold
                    ):
                        errormsg.append(
                            "'threshold_value' or 'synchronize_to_issue_threshold not applicable for KPI '{}''.".format(
                                kpi_name
                            )
                        )
                    if (
                        category == "include_Threshold"
                        and synchronize_to_issue_threshold
                    ):
                        errormsg.append(
                            "'synchronize_to_issue_threshold' is not applicable for KPI '{}' under 'include_Threshold_and_sync'.".format(
                                kpi_name
                            )
                        )
                    self.log(
                        "KPI '{}' belongs to category '{}' for Device Family '{}'".format(
                            kpi_name, category, device_family
                        ),
                        "INFO",
                    )

        if len(errormsg) > 0:
            self.msg = "Invalid parameters in playbook config: {}".format(errormsg)
            self.log(self.msg, "ERROR")
            self.set_operation_result(
                "failed", False, self.msg, "ERROR"
            ).check_return_status()

        self.msg = "Successfully validated config params: {}".format(config)
        self.log(self.msg, "INFO")
        return self

    def health_score_obj_params(self, get_object):
        """
        Get the required comparison obj_params value

        Parameters:
            get_object (str) - identifier for the required obj_params
            self (object): The instance of the class that calls this method.

        Returns:
            list - A list of value for comparison.
            None - If an invalid `get_object` is provided, logs an error and returns None.
        """

        try:
            if get_object == "device_health_score_settings":
                return [
                    ("name", "name"),
                    ("device_family", "device_family"),
                    ("include_for_overall_health", "include_for_overall_health"),
                    ("threshold_value", "threshold_value"),
                    (
                        "synchronize_to_issue_threshold",
                        "synchronize_to_issue_threshold",
                    ),
                ]

            error_message = "Received an unexpected value for 'get_object': {0}".format(
                get_object
            )
            self.log(error_message, "ERROR")
            self.set_operation_result("failed", False, error_message, "ERROR")
        except Exception as e:
            self.log("Received exception: {}".format(e), "CRITICAL")

        return None

    def get_want(self, config):
        """
        Retrieve and store assurance Health score details from playbook configuration.

        Parameters:
            self (object): An instance of a class used for interacting with Cisco Catalyst Center.
            config (dict): The configuration dictionary containing image import and other details.

        Returns:
            self: The current instance of the class with updated 'want' attributes.
        """

        want = {"device_health_score": config.get("device_health_score", [])}

        kpi_name = {
            "Link Error": "linkErrorThreshold",  # WIRED_CLIENT and # UNIFIED_AP and # WIRELESS_CLIENT # ROUTER
            "Connectivity RSSI": "rssiThreshold",  # WIRELESS_CLIENT
            "Connectivity SNR": "snrThreshold",  # WIRELESS_CLIENT
            "Air Quality 2.4 GHz": "rf_airQuality_2_4GThreshold",  # UNIFIED_AP
            "Air Quality 5 GHz": "rf_airQuality_5GThreshold",  # UNIFIED_AP
            "Air Quality 6 GHz": "rf_airQuality_6GThreshold",  # UNIFIED_AP
            "CPU Utilization": "cpuUtilizationThreshold",  # SWITCH_AND_HUB and # ROUTER and # UNIFIED_AP and # WIRELESS_CONTROLLER
            "Interference 2.4 GHz": "rf_interference_2_4GThreshold",  # UNIFIED_AP
            "Interference 5 GHz": "rf_interference_5GThreshold",  # UNIFIED_AP
            "Interference 6 GHz": "rf_interference_6GThreshold",  # UNIFIED_AP
            "Noise 2.4 GHz": "rf_noise_2_4GThreshold",  # UNIFIED_AP
            "Noise 5 GHz": "rf_noise_5GThreshold",  # UNIFIED_AP
            "Noise 6 GHz": "rf_noise_6GThreshold",  # UNIFIED_AP
            "RF Utilization 2.4 GHz": "rf_utilization_2_4GThreshold",  # UNIFIED_AP
            "RF Utilization 5 GHz": "rf_utilization_5GThreshold",  # UNIFIED_AP
            "RF Utilization 6 GHz": "rf_utilization_6GThreshold",  # UNIFIED_AP
            "Free Mbuf": "freeMbufThreshold",  # WIRELESS_CONTROLLER
            "Free Timer": "freeTimerThreshold",  # WIRELESS_CONTROLLER
            "Packet Pool": "packetPool",  # WIRELESS_CONTROLLER
            "WQE Pool": "WQEPool",  # WIRELESS_CONTROLLER
            "AAA server reachability": "aaaServerReachability",  # SWITCH_AND_HUB
            "BGP Session from Border to Control Plane (BGP)": "bgpBgpSiteThreshold",  # SWITCH_AND_HUB and # ROUTER
            "BGP Session from Border to Control Plane (PubSub)": "bgpPubsubSiteThreshold",  # SWITCH_AND_HUB and # ROUTER
            "BGP Session from Border to Peer Node for INFRA VN": "bgpPeerInfraVnThreshold",  # SWITCH_AND_HUB and # ROUTER
            "BGP Session from Border to Peer Node": "bgpPeerThreshold",  # SWITCH_AND_HUB and # ROUTER
            "BGP Session from Border to Transit Control Plane": "bgpTcpThreshold",  # SWITCH_AND_HUB and # ROUTER
            "BGP Session to Spine": "bgpEvpnThreshold",  # SWITCH_AND_HUB and # ROUTER
            "Cisco TrustSec environment data download status": "ctsEnvDataThreshold",  # SWITCH_AND_HUB and # ROUTER
            "Fabric Control Plane Reachability": "fabricReachability",  # SWITCH_AND_HUB and # ROUTER and # WIRELESS_CONTROLLER
            "Fabric Multicast RP Reachability": "multicastRPReachability",  # SWITCH_AND_HUB and # ROUTER
            "Extended Node Connectivity": "fpcLinkScoreThreshold",  # ROUTER and # WIRELESS_CONTROLLER
            "Inter-device Link Availability": "infraLinkAvailabilityThreshold",  # SWITCH_AND_HUB
            "Internet Availability": "defaultRouteThreshold",  # SWITCH_AND_HUB and # ROUTER
            "Link Discard": "linkDiscardThreshold",  # SWITCH_AND_HUB and # ROUTER
            "Link Utilization": "linkUtilizationThreshold",  # SWITCH_AND_HUB and # ROUTER
            "LISP Session from Border to Transit Site Control Plane": "lispTransitConnScoreThreshold",  # SWITCH_AND_HUB and # ROUTER
            "LISP Session Status": "lispCpConnScoreThreshold",  # SWITCH_AND_HUB and # ROUTER and # WIRELESS_CONTROLLER
            "Memory Utilization": "memoryUtilizationThreshold",  # SWITCH_AND_HUB and # ROUTER and # WIRELESS_CONTROLLER and # UNIFIED_AP
            "Peer Status": "peerThreshold",  # SWITCH_AND_HUB and # ROUTER
            "Pub-Sub Session from Border to Transit Site Control Plane": "pubsubTransitSessionScoreThreshold",  # SWITCH_AND_HUB and # ROUTER
            "Pub-Sub Session Status for INFRA VN": "pubsubInfraVNSessionScoreThreshold",  # SWITCH_AND_HUB and # ROUTER
            "Pub-Sub Session Status": "pubsubSessionThreshold",  # SWITCH_AND_HUB and # ROUTER
            "Remote Internet Availability": "remoteRouteThreshold",  # SWITCH_AND_HUB and # ROUTER
            "VNI Status": "vniStatusThreshold",  # SWITCH_AND_HUB and # ROUTER
        }

        # Define validation rules for KPI names and device families
        validation_rules = {
            "Connectivity RSSI": {
                "device_family": "WIRELESS_CLIENT",
                "range": (-128, 0),
            },
            "Connectivity SNR": {"device_family": "WIRELESS_CLIENT", "range": (1, 40)},
        }
        self.log(want["device_health_score"])
        for health_score in want["device_health_score"]:
            name = health_score["kpi_name"]

            if name not in kpi_name:
                self.log("Unknown KPI name: {}".format(name), "ERROR")
                continue  # Skip unknown KPI names

            health_score["kpi_name"] = kpi_name[name]

            # Validate threshold values based on KPI name and device family
            rule = validation_rules.get(name)
            if rule and health_score.get("device_family") == rule["device_family"]:
                threshold_value = health_score.get("threshold_value")
                min_val, max_val = rule["range"]
                if threshold_value is None or not (
                    min_val <= threshold_value <= max_val
                ):
                    self.msg = "Threshold value for {} should be between {} and {} dBm.".format(
                        name, min_val, max_val
                    )
                    self.log("Validation failed: {}".format(self.msg), "CRITICAL")
                    self.set_operation_result("failed", False, self.msg, "ERROR")
                    return self  # Exit early on failure

        self.want = want
        self.log("Desired State (want): {0}".format(str(self.want)), "INFO")
        return self

    def get_have(self, config):
        """
        Get the current assurance Health score and associated information from the Cisco Catalyst Center
        based on the provided playbook details.

        Parameters:
        self (object): The instance interacting with Cisco Catalyst Center.
        config (dict): The configuration dictionary containing health score details.

        Returns:
        self: The current instance with updated 'have' attributes.
        """
        self.log("Starting to retrieve assurance health score details...", "INFO")
        device_health_score_details = config.get("device_health_score", [])

        if not device_health_score_details:
            self.msg = "No device_health_score details provided in the configuration."
            self.set_operation_result("failed", False, self.msg, "ERROR")

        have = []

        for index, health_score_details in enumerate(
            device_health_score_details, start=1
        ):
            self.log(
                "Processing entry {0}: {1}".format(index, health_score_details), "DEBUG"
            )
            if "kpi_name" in health_score_details:
                health_score_details["name"] = health_score_details.pop("kpi_name")
                self.log(
                    "Renamed 'kpi_name' to 'name' in entry {0}".format(index), "DEBUG"
                )

            device_family = health_score_details.get("device_family")
            if not device_family:
                self.log("{0}: Missing 'device_family' field.".format(index), "WARNING")
                self.msg = "Missing 'device_family' field."
                self.set_operation_result("failed", False, self.msg, "ERROR")

            self.log(
                "Fetching KPI details for device family '{0}' in entry {1}".format(
                    device_family, index
                ),
                "INFO",
            )

            kpi_details = self.get_kpi_details(device_family, health_score_details)

            if not kpi_details:
                self.msg = (
                    "No matching KPI details found for device family '{0}'".format(
                        device_family
                    )
                )
                self.set_operation_result("failed", False, self.msg, "ERROR")
                return self

            have.append(kpi_details)

        key_replacements = {
            "deviceFamily": "device_family",
            "includeForOverallHealth": "include_for_overall_health",
            "thresholdValue": "threshold_value",
            "synchronizeToIssueThreshold": "synchronize_to_issue_threshold",
        }

        for index, item in enumerate(have, start=1):
            for old_key, new_key in key_replacements.items():
                if old_key in item:
                    item[new_key] = item.pop(old_key)
                    self.log(
                        "Renamed '{0}' to '{1}' in entry {2}".format(
                            old_key, new_key, index
                        ),
                        "DEBUG",
                    )

        self.have = have

        self.log("Current State (have): {0}".format(self.have), "INFO")
        self.msg = "Successfully retrieved the details from the system."
        self.log(self.msg)
        return self

    def get_kpi_details(self, device_family, health_score_details):
        """
        Retrieve the KPI name based on the device family by calling the 'Get all health score definitions for given filters' API.

        Parameters:
        device_family (str): The device family for which KPI details are to be fetched.
        health_score_details (dict): The details of the health score for which KPI information is needed.

        Returns:
        kpi: The KPI details for the given device family and health score name if found.
        None: If no matching KPI details are found or if there is an exception during the API call.

        """
        self.log("Retrieving KPI for device family '{0}'".format(device_family))

        total_response = []
        try:
            for include_for_overall_health in [True, False]:
                response = self.dnac._exec(
                    family="devices",
                    function="get_all_health_score_definitions_for_given_filters",
                    params={
                        "deviceType": device_family,
                        "includeForOverallHealth": include_for_overall_health,
                    },
                )
                if isinstance(response.get("response"), list):
                    total_response.extend(response.get("response"))
            self.log(
                "Retrieved {0} KPI records for device family '{1}'".format(
                    len(total_response), device_family
                ),
                "DEBUG",
            )
        except Exception as msg:
            self.msg = "Exception occurred while getting KPI details: {0}".format(msg)
            self.log(self.msg, "ERROR")
            self.set_operation_result("failed", False, self.msg, "ERROR")
            return None

        if not isinstance(response, dict):
            self.msg = "Failed to retrieve KPI details - Response is not a dictionary"
            self.log(self.msg, "CRITICAL")
            self.set_operation_result("failed", False, self.msg, "ERROR")
            return None

        kpi_details = total_response

        if not kpi_details:
            self.msg = "No KPI details found for device family '{0}'".format(
                device_family
            )
            self.log(self.msg, "ERROR")
            self.set_operation_result("failed", False, self.msg, "ERROR")
            return None

        for kpi in kpi_details:
            if kpi.get("deviceFamily") == device_family and kpi.get(
                "name"
            ) == health_score_details.get("name"):
                self.log(
                    "KPI details for device family '{0}' and KPI '{1}': {2}".format(
                        device_family, health_score_details.get("name"), kpi
                    ),
                    "INFO",
                )
                return kpi

        self.msg = "No KPI found for device family '{0}' and KPI name '{1}'".format(
            device_family, kpi_details
        )
        self.log(self.msg, "ERROR")
        self.set_operation_result("failed", False, self.msg, "ERROR")
        return None

    def get_diff_merged(self, config):
        """
        Update Assurance Health score configurations in Cisco Catalyst Center based on the playbook details

        Parameters:
            config (list of dict) - Playbook details containing Assurance Health score information.

        Returns:
            self - The current object with Assurance health score information.
        """
        self.log("Starting get_diff_merged with provided config", "INFO")
        device_health_score_details = config.get("device_health_score")
        if not device_health_score_details:
            self.log(
                "No device_health_score details found in config. Skipping update.",
                "WARNING",
            )
            return self

        self.log("Updating health score settings with provided details", "INFO")
        self.update_health_score_settings(
            device_health_score_details
        ).check_return_status()

        self.log("Successfully completed get_diff_merged", "INFO")
        return self

    def update_health_score_settings(self, device_health_score_details):
        """
        Update the device Health score settings in Cisco Catalyst Center.

        This method compares the current Health score settings (`self.have`) with the desired Health score settings (`device_health_score_details`)
        from the playbook configuration. If there are any differences, it updates the Health score settings in Cisco Catalyst Center. It also checks if
        an update is needed for each setting, and if not, it logs that no update is required for that specific Health score setting.

        Parameters:
            device_health_score_details (list of dict): List of dictionaries containing the Health score settings that need to be updated.
                Each dictionary must include the following keys:
                - "name" (str): The name of the Health score setting.
                - "include_for_overall_health" (bool): Indicates if the Health score is included for overall health.
                - "threshold_value" (int): The threshold value for the Health score.
                - "synchronize_to_issue_threshold" (bool): Indicates if the Health score should be synchronized to issue threshold.

        Returns:
            self: The current instance of the class with updated Health score settings. If any setting fails to update, the operation will
                be marked as "failed", and the method will return early.
        """
        self.log("Starting update_health_score_settings with provided details", "INFO")
        updated_health_score_settings = []
        result_health_score_settings = self.result.get("response")[0].get(
            "device_health_score_settings"
        )

        if result_health_score_settings is None:
            self.log(
                "Failed to retrieve existing health score settings. Aborting update.",
                "ERROR",
            )
            self.set_operation_result(
                "failed", False, "Missing existing health score settings", "ERROR"
            )
            return self

        for health_score_setting in device_health_score_details:
            name = health_score_setting.get("name")
            if name is None:
                self.msg = (
                    "Missing required parameter 'name' in device_health_score_details"
                )
                self.set_operation_result("failed", False, self.msg, "ERROR")
                return self

            self.log("Processing health score setting: {0}".format(name), "DEBUG")
            health_score_obj_params = self.health_score_obj_params(
                "device_health_score_settings"
            )

            for item in self.have:
                if health_score_setting.get("name") == item.get(
                    "name"
                ) and health_score_setting.get("device_family") == item.get(
                    "device_family"
                ):
                    health_score_params = {}
                    if not self.requires_update(
                        item, health_score_setting, health_score_obj_params
                    ):
                        self.log(
                            "Health score setting '{0}' does not require an update".format(
                                name
                            ),
                            "INFO",
                        )

                        if result_health_score_settings.get("msg") is not None:
                            result_health_score_settings["msg"].update(
                                {name: "Health score settings do not require an update"}
                            )
                        continue

                    health_score_params = {
                        "id": item.get("id"),
                        "payload": {
                            "includeForOverallHealth": health_score_setting.get(
                                "include_for_overall_health"
                            ),
                            "thresholdValue": health_score_setting.get(
                                "threshold_value"
                            ),
                            "synchronizeToIssueThreshold": health_score_setting.get(
                                "synchronize_to_issue_threshold"
                            ),
                        },
                    }

                    self.log(
                        "Preparing update for Health score settings '{0}' with params: {1}".format(
                            name, health_score_params
                        ),
                        "DEBUG",
                    )

                    try:
                        response = self.dnac._exec(
                            family="devices",
                            function="update_health_score_definition_for_the_given_id",
                            op_modifies=True,
                            params=health_score_params,
                        )

                        if not response:
                            error_message = "Failed to update health score definition: No response received from DNAC."
                            self.log(error_message, "ERROR")
<<<<<<< HEAD
                            self.set_operation_result("failed", False, error_message, "ERROR").check_return_status()
=======
                            self.set_operation_result(
                                "failed", False, error_message, "ERROR"
                            )
>>>>>>> 34c1dc4a

                        response_data = response.get("response")
                        if response_data:
                            self.log(
                                "Successfully updated Health score settings '{0}' with details: {1}".format(
                                    name, response_data
                                ),
                                "INFO",
                            )
                            updated_health_score_settings.append(response_data)

                        result_health_score_settings.get("response").update(
                            {"Health score details": updated_health_score_settings}
                        )
                        result_health_score_settings.get("msg").update(
                            {
                                response_data.get(
                                    "name"
                                ): "Health score settings updated Successfully"
                            }
                        )
                        self.msg = "Successfully updated Health score settings."
                        self.set_operation_result(
                            "success", True, self.msg, "INFO", self.result["response"]
                        )
                    except Exception as e:
<<<<<<< HEAD
                        e = str(e).split('"')[9]
                        self.msg = "Exception occurred while updating the Health score settings '{0}':'{1}'".format(str(name), str(e))
=======
                        self.msg = "Exception occurred while updating the Health score settings '{0}':'{1}'".format(
                            str(name), str(e)
                        )
>>>>>>> 34c1dc4a
                        self.log(self.msg, "ERROR")
                        self.set_operation_result("failed", False, self.msg, "ERROR").check_return_status()

        return self

    def verify_diff_merged(self, config):
        """
        Validating the Cisco Catalyst Center configuration with the playbook details
        when state is merged (Update).

        Parameters:
            config (dict) - Playbook details containing Assurance Health score setting.
              - "device_health_score" (list of dict): The list of Health score settings that need to be validated.

        Returns:
            self - The current object with Assurance Health score information.
            If validation fails the operation is marked as failed and the method returns early with an error message.
        """

        self.all_device_health_score_details = {}
        self.get_have(config)
        self.log("Current State (have): {0}".format(self.have), "INFO")
        self.log(
            "Requested State (want): {0}".format(self.want.get("device_health_score")),
            "INFO",
        )
        device_health_score_list = self.want.get("device_health_score")
        if not device_health_score_list:
            self.log("No device health score settings to validate.", "INFO")
            self.msg = "No Assurance Health score settings provided for validation."
            return self

        self.log(
            "Desired State of assurance Health score issue settings (want): {0}".format(
                device_health_score_list
            ),
            "DEBUG",
        )
        self.log(
            "Current State of assurance Health score issue settings (have): {0}".format(
                self.have
            ),
            "DEBUG",
        )

        for index, item in enumerate(device_health_score_list):
            if index >= len(self.have):
                self.msg = "Mismatch: More device health score settings in 'want' than in 'have'."
                self.set_operation_result("failed", False, self.msg, "ERROR")
                return self

            device_health_score_details = self.have[index]
            health_score_obj_params = self.health_score_obj_params(
                "device_health_score_settings"
            )

            if self.requires_update(
                device_health_score_details, item, health_score_obj_params
            ):
                self.msg = "Assurance Health score Config is not applied to the Cisco Catalyst Center"
                self.set_operation_result("failed", False, self.msg, "ERROR")
                return self

        self.log("Successfully validated Assurance Health score setting(s).", "INFO")
        if isinstance(self.result.get("response"), list) and self.result["response"]:
            self.result["response"][0].setdefault(
                "device_health_score_settings", {}
            ).update({"Validation": "Success"})

        self.msg = "Successfully validated the Assurance user defined issue."
        return self


def main():
    """main entry point for module execution"""
    element_spec = {
        "dnac_host": {"type": "str", "required": True},
        "dnac_port": {"type": "str", "default": "443"},
        "dnac_username": {"type": "str", "default": "admin", "aliases": ["user"]},
        "dnac_password": {"type": "str", "no_log": True},
        "dnac_verify": {"type": "bool", "default": True},
        "dnac_version": {"type": "str", "default": "2.2.3.3"},
        "dnac_debug": {"type": "bool", "default": False},
        "dnac_log": {"type": "bool", "default": False},
        "dnac_log_level": {"type": "str", "default": "WARNING"},
        "dnac_log_file_path": {"type": "str", "default": "dnac.log"},
        "dnac_log_append": {"type": "bool", "default": True},
        "config_verify": {"type": "bool", "default": False},
        "dnac_api_task_timeout": {"type": "int", "default": 1200},
        "dnac_task_poll_interval": {"type": "int", "default": 2},
        "config": {"type": "list", "required": True, "elements": "dict"},
        "state": {"default": "merged", "choices": ["merged"]},
        "validate_response_schema": {"type": "bool", "default": True},
    }

    module = AnsibleModule(argument_spec=element_spec, supports_check_mode=False)

    ccc_assurance = Healthscore(module)
    state = ccc_assurance.params.get("state")

    if state not in ccc_assurance.supported_states:
        ccc_assurance.status = "invalid"
        ccc_assurance.msg = "State '{0}' is invalid. Supported states: {1}".format
        (state, ", ".join(ccc_assurance.supported_states))
        ccc_assurance.check_return_status()

    ccc_version = ccc_assurance.get_ccc_version()
    if ccc_assurance.compare_dnac_versions(ccc_version, "2.3.7.9") < 0:
        ccc_assurance.msg = (
            "The specified version '{0}' does not support the Assurance Health Score features. "
            "Supported versions start from '2.3.7.9' onwards.".format(ccc_version)
        )
        ccc_assurance.status = "failed"
        ccc_assurance.check_return_status()
    ccc_assurance.validate_input().check_return_status()
    config_verify = ccc_assurance.params.get("config_verify")

    for config in ccc_assurance.validated_config:
        ccc_assurance.input_data_validation(config).check_return_status()
        ccc_assurance.get_want(config).check_return_status()
        ccc_assurance.get_have(config).check_return_status()
        ccc_assurance.get_diff_state_apply[state](config).check_return_status()
        if config_verify:
            ccc_assurance.verify_diff_state_apply[state](config).check_return_status()

    module.exit_json(**ccc_assurance.result)


if __name__ == "__main__":
    main()<|MERGE_RESOLUTION|>--- conflicted
+++ resolved
@@ -1154,13 +1154,7 @@
                         if not response:
                             error_message = "Failed to update health score definition: No response received from DNAC."
                             self.log(error_message, "ERROR")
-<<<<<<< HEAD
                             self.set_operation_result("failed", False, error_message, "ERROR").check_return_status()
-=======
-                            self.set_operation_result(
-                                "failed", False, error_message, "ERROR"
-                            )
->>>>>>> 34c1dc4a
 
                         response_data = response.get("response")
                         if response_data:
@@ -1187,14 +1181,10 @@
                             "success", True, self.msg, "INFO", self.result["response"]
                         )
                     except Exception as e:
-<<<<<<< HEAD
                         e = str(e).split('"')[9]
-                        self.msg = "Exception occurred while updating the Health score settings '{0}':'{1}'".format(str(name), str(e))
-=======
                         self.msg = "Exception occurred while updating the Health score settings '{0}':'{1}'".format(
                             str(name), str(e)
                         )
->>>>>>> 34c1dc4a
                         self.log(self.msg, "ERROR")
                         self.set_operation_result("failed", False, self.msg, "ERROR").check_return_status()
 
