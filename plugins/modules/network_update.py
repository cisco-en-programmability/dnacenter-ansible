--- conflicted
+++ resolved
@@ -144,11 +144,7 @@
       the network settings.
     type: str
 requirements:
-<<<<<<< HEAD
-- dnacentersdk >= 2.3.3
-=======
 - dnacentersdk >= 2.4.0
->>>>>>> c31af16c
 - python >= 3.5
 seealso:
 # Reference by Internet resource
