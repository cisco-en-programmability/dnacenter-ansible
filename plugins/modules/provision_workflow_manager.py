--- conflicted
+++ resolved
@@ -98,44 +98,6 @@
                 lag_or_port_number:
                     description: The port number or LAG (Link Aggregation Group) identifier.
                     type: str
-<<<<<<< HEAD
-        interfaces:
-            description: Interface details of the wireless controller
-            type: list
-            elements: dict
-            suboptions:
-                interface_name:
-                    description: The name of the interface
-                    type: str
-                vlan_id:
-                    description: The VLAN ID associated with the interface.
-                    type: str
-                interface_ip_address:
-                    description: The IP address assigned to the interface.
-                    type: str
-                interface_gateway:
-                    description: The gateway IP address for the interface.
-                    type: str
-                lag_or_port_number:
-                    description: The port number or LAG (Link Aggregation Group) identifier.
-                    type: str
-                interface_netmask_in_c_i_d_r:
-                    description: The netmask of the interface in CIDR format
-                    type: str
-        skip_ap_provision:
-            description: Skip AP provisioning
-            type: bool
-        rolling_ap_upgrade:
-            description: Interface details of the controller
-            type: dict
-            suboptions:
-                enable_rolling_ap_upgrade:
-                    description: Enable or disable rolling AP
-                    type: bool
-                ap_reboot_percentage:
-                    description: The percentage of Access Points to reboot at a time during an upgrade.
-                    type: int
-=======
         skip_ap_provision:
             description:
               - If set to 'true', Access Point (AP) provisioning will be skipped during the workflow.
@@ -160,7 +122,6 @@
                       - Must be an integer value, typically between 1 and 100, indicating the proportion of APs to upgrade at a time.
                     type: int
                     default: 20
->>>>>>> 7340a2f9
 
 requirements:
 - dnacentersdk == 2.4.5
@@ -230,11 +191,7 @@
             - Global/USA/San Francisco/BGL_18/Test_Floor2
           secondary_managed_ap_locations:
             -Global/USA/San Francisco/BGL_18/Test_Floor1
-<<<<<<< HEAD
-          interfaces:
-=======
           dynamic_interfaces:
->>>>>>> 7340a2f9
             - interface_name: Vlan1866
               vlan_id: 1866
               interface_ip_address: 204.192.6.200
@@ -418,11 +375,6 @@
                                                'elements': 'str'},
             "dynamic_interfaces": {'type': 'list', 'required': False,
                                    'elements': 'dict'},
-<<<<<<< HEAD
-            "interfaces": {'type': 'list', 'required': False,
-                                   'elements': 'dict'},
-=======
->>>>>>> 7340a2f9
             "skip_ap_provision": {'type': 'bool', 'required': False, "default": True},
             "rolling_ap_upgrade": {'type': 'dict', 'required': False},
             "provisioning": {'type': 'bool', 'required': False, "default": True},
@@ -796,10 +748,6 @@
                 "managedAPLocations": self.validated_config.get("managed_ap_locations"),
             }
         ]
-<<<<<<< HEAD
-        if self.get_ccc_version_as_integer() <= self.get_ccc_version_as_int_from_str("2.3.5.3"):
-            if not (wireless_params[0].get("managedAPLocations") and isinstance(wireless_params[0].get("managedAPLocations"), list)):
-=======
 
         if self.compare_dnac_versions(self.get_ccc_version(), "2.3.5.3") <= 0:
             self.log("Checking for managed AP locations in Catalyst Center version <= 2.3.5.3", "DEBUG")
@@ -807,20 +755,10 @@
 
             if not (ap_locations and isinstance(ap_locations, list)):
                 self.log("Validating AP locations: {0}".format(ap_locations), "DEBUG")
->>>>>>> 7340a2f9
                 msg = "Missing Managed AP Locations: Please specify the intended location(s) for the wireless device \
                     within the site hierarchy."
                 self.log(msg, "CRITICAL")
                 self.module.fail_json(msg=msg, response=[])
-<<<<<<< HEAD
-            for ap_loc in self.validated_config.get("managed_ap_locations"):
-                if self.get_site_type(site_name_hierarchy=ap_loc) != "floor":
-                    self.log("Managed AP Location must be a floor", "CRITICAL")
-                    self.module.fail_json(msg="Managed AP Location must be a floor", response=[])
-
-        if self.get_ccc_version_as_integer() >= self.get_ccc_version_as_int_from_str("2.3.7.6"):
-            interfaces = self.validated_config.get("interfaces", [])
-=======
 
             for ap_loc in self.validated_config.get("managed_ap_locations"):
                 site_type = self.get_site_type(site_name_hierarchy=ap_loc)
@@ -833,7 +771,6 @@
             self.log("Checking for mandatory interface fields in Catalyst Center version >= 2.3.7.6", "DEBUG")
             interfaces = self.validated_config.get("dynamic_interfaces", [])
             self.log("Configured interfaces: {0}".format(interfaces), "DEBUG")
->>>>>>> 7340a2f9
             has_interface_name = False
             has_vlan_id = False
 
@@ -842,11 +779,8 @@
                     has_interface_name = True
                 if 'vlan_id' in interface:
                     has_vlan_id = True
-<<<<<<< HEAD
-=======
                 self.log("Presence of 'interface_name' in interfaces: {0}".format(has_interface_name), "DEBUG")
                 self.log("Presence of 'vlan_id' in interfaces: {0}".format(has_vlan_id), "DEBUG")
->>>>>>> 7340a2f9
 
             missing_fields = []
             if not has_interface_name:
@@ -876,21 +810,6 @@
                 }
                 wireless_params[0]["dynamicInterfaces"].append(interface_dict)
 
-<<<<<<< HEAD
-        wireless_params[0]["interfaces"] = []
-        if self.validated_config.get("interfaces"):
-            for interface in self.validated_config.get("interfaces"):
-                interface_dict = {
-                    "interfaceName": interface.get("interface_name"),
-                    "vlanId": interface.get("vlan_id"),
-                    "interfaceIPAddress": interface.get("interface_ip_address"),
-                    "interfaceNetmaskInCIDR": interface.get("interface_netmask_in_c_i_d_r"),
-                    "interfaceGateway": interface.get("interface_gateway"),
-                    "lagOrPortNumber": interface.get("lag_or_port_number"),
-                }
-                wireless_params[0]["interfaces"].append(interface_dict)
-=======
->>>>>>> 7340a2f9
         wireless_params[0]["skip_ap_provision"] = self.validated_config.get("skip_ap_provision")
         wireless_params[0]["primaryManagedAPLocationsSiteIds"] = self.validated_config.get("primary_managed_ap_Locations")
         wireless_params[0]["secondaryManagedAPLocationsSiteIds"] = self.validated_config.get("secondary_managed_ap_locations")
@@ -1019,11 +938,7 @@
 
         return self
 
-<<<<<<< HEAD
-    def get_provisioned_device(self, device_id):
-=======
     def get_device_provision_status(self, device_id):
->>>>>>> 7340a2f9
         """
         Retrieves the provisioning status and provision ID of a device based on its device ID.
 
@@ -1042,36 +957,14 @@
         """
         provision_id = None
         status = "failed"
-<<<<<<< HEAD
-
-        if self.get_ccc_version_as_integer() <= self.get_ccc_version_as_int_from_str("2.3.5.3"):
-=======
         device_management_ip = self.validated_config.get("management_ip_address")
         self.log("Checking provisioning status for device with management IP '{0}' and ID '{1}'".format(device_management_ip, device_id), "DEBUG")
         if self.compare_dnac_versions(self.get_ccc_version(), "2.3.5.3") <= 0:
             self.log("Using 'get_provisioned_wired_device' API for Catalyst Center version <= 2.3.5.3", "DEBUG")
->>>>>>> 7340a2f9
             try:
                 status_response = self.dnac_apply['exec'](
                     family="sda",
                     function="get_provisioned_wired_device",
-<<<<<<< HEAD
-                    op_modifies=True,
-                    params={
-                        "device_management_ip_address": self.validated_config.get("management_ip_address")
-                    },
-                )
-                if status_response:
-                    self.log("Received API response from 'get_provisioned_wired_device': {0}".format(status_response), "DEBUG")
-                    status = status_response.get("status")
-                else:
-                    self.log("No status response received for wired device", "DEBUG")
-            except Exception as e:
-                self.log("Device '{0}' is not provisioned due to: {1}".format(self.validated_config.get("management_ip_address"), str(e)), "DEBUG")
-                status = "failed"
-
-        else:
-=======
                     params={"device_management_ip_address": device_management_ip},
                 )
                 if status_response:
@@ -1086,7 +979,6 @@
 
         else:
             self.log("Using 'get_provisioned_devices' API for Catalyst Center version > 2.3.5.3", "DEBUG")
->>>>>>> 7340a2f9
             try:
                 api_response = self.dnac._exec(
                     family="sda",
@@ -1096,11 +988,7 @@
                     }
                 )
                 if api_response:
-<<<<<<< HEAD
-                    self.log("API response from 'get_provisioned_devices': {0}".format(api_response), "DEBUG")
-=======
                     self.log("API response for device '{0}' from 'get_provisioned_devices': {1}".format(device_management_ip, api_response), "DEBUG")
->>>>>>> 7340a2f9
                     provisioned_devices = api_response.get('response')
                     provision_id = provisioned_devices[0].get('id') if provisioned_devices else None
 
@@ -1108,18 +996,6 @@
                         status = "success"
                     else:
                         status = "failed"
-<<<<<<< HEAD
-                        self.log("No provisioned devices found", "DEBUG")
-                else:
-                    self.log("No API response received for provisioned devices", "DEBUG")
-
-            except Exception as e:
-                self.msg = "Error in get_provisioned_devices device '{0}' due to {1}".format(self.device_ip, str(e))
-                self.log(self.msg, "ERROR")
-                self.result['response'] = self.msg
-
-        self.log("Returning status: {0}, provision_id: {1}".format(status, provision_id), "DEBUG")
-=======
 
                     self.log("Provisioned devices found for '{0}': {1}".format(device_management_ip, bool(provisioned_devices)), "DEBUG")
                 else:
@@ -1132,22 +1008,19 @@
 
         self.log("Provision status for device with management IP '{0}': status='{1}', "
                  "provision_id='{2}'".format(device_management_ip, status, provision_id), "DEBUG")
->>>>>>> 7340a2f9
         return provision_id, status
 
     def provision_wired_device(self, to_provisioning, to_force_provisioning):
         """
-        Handle wired device provisioning.
+        Retrieves the provisioning status and provision ID of a device based on its device ID.
 
         Args:
-            self: An instance of a class used for interacting with Cisco Catalyst Center.
-            to_provisioning (bool): Indicates if the device should be provisioned.
-            to_force_provisioning (bool): Indicates if the device should be forcefully reprovisioned.
-
-        Returns:
-            self: An instance of the class with updated results and status based on
-            the provisioning operation.
-
+            device_id (str): The ID of the device for which provisioning status is to be retrieved.
+
+        Returns:
+            tuple: A tuple containing:
+                - provision_id (str or None): The provision ID of the device if provisioned, None otherwise.
+                - status (str): The status of the provisioning process, either 'success' or 'failed'.
         Description:
             This function manages the provisioning of a wired device in Cisco Catalyst Center.
             It checks the current provisioning status of the device and, based on the flags
@@ -1157,26 +1030,76 @@
             In case of errors, it logs them and sets the status to 'failed'.
         """
         device_id = self.get_device_id()
-<<<<<<< HEAD
+        self.log("Device ID retrieved: {0}".format(device_id), "DEBUG")
+
+        provision_id , status = self.get_device_provision_status(device_id)
+        self.log("Provision ID and status for device ID '{0}': provision_id='{1}', status='{2}'".format(device_id, provision_id, status), "DEBUG")
+
+        site_exist, site_id = self.get_site_id(self.site_name)
+        self.log("Site ID retrieval for site '{0}': site_exist={1}, site_id='{2}'".format(self.site_name, site_exist, site_id), "DEBUG")
+
+        reprovision_param = [{"id": provision_id, "siteId": site_id, "networkDeviceId": device_id}]
+        provision_params = [{"siteId": site_id, "networkDeviceId": device_id}]
+
+        self.log("Reprovision parameters prepared: {0}".format(reprovision_param), "DEBUG")
+        self.log("Provision parameters prepared: {0}".format(provision_params), "DEBUG")
+
+        else:
+            try:
+                api_response = self.dnac._exec(
+                    family="sda",
+                    function='get_provisioned_devices',
+                    params={
+                        "networkDeviceId": device_id
+                    }
+                )
+                if api_response:
+                    self.log("API response from 'get_provisioned_devices': {0}".format(api_response), "DEBUG")
+                    provisioned_devices = api_response.get('response')
+                    provision_id = provisioned_devices[0].get('id') if provisioned_devices else None
+
+                    if provisioned_devices:
+                        status = "success"
+                    else:
+                        status = "failed"
+                        self.log("No provisioned devices found", "DEBUG")
+                else:
+                    self.log("No API response received for provisioned devices", "DEBUG")
+
+            except Exception as e:
+                self.msg = "Error in get_provisioned_devices device '{0}' due to {1}".format(self.device_ip, str(e))
+                self.log(self.msg, "ERROR")
+                self.result['response'] = self.msg
+
+        self.log("Returning status: {0}, provision_id: {1}".format(status, provision_id), "DEBUG")
+        return provision_id, status
+
+    def provision_wired_device(self, to_provisioning, to_force_provisioning):
+        """
+        Handle wired device provisioning.
+
+        Args:
+            self: An instance of a class used for interacting with Cisco Catalyst Center.
+            to_provisioning (bool): Indicates if the device should be provisioned.
+            to_force_provisioning (bool): Indicates if the device should be forcefully reprovisioned.
+
+        Returns:
+            self: An instance of the class with updated results and status based on
+            the provisioning operation.
+
+        Description:
+            This function manages the provisioning of a wired device in Cisco Catalyst Center.
+            It checks the current provisioning status of the device and, based on the flags
+            `to_provisioning` and `to_force_provisioning`, decides whether to provision, reprovision,
+            or skip the process. The function sends appropriate API requests, logs the outcomes,
+            and updates the instance with provisioning status, task details, and any changes made.
+            In case of errors, it logs them and sets the status to 'failed'.
+        """
+        device_id = self.get_device_id()
         provision_id , status = self.get_provisioned_device(device_id)
         site_exist, site_id = self.get_site_id(self.site_name)
         reprovision_param = [{"id": provision_id, "siteId": site_id, "networkDeviceId": device_id}]
         provision_params = [{"siteId": site_id, "networkDeviceId": device_id}]
-=======
-        self.log("Device ID retrieved: {0}".format(device_id), "DEBUG")
-
-        provision_id , status = self.get_device_provision_status(device_id)
-        self.log("Provision ID and status for device ID '{0}': provision_id='{1}', status='{2}'".format(device_id, provision_id, status), "DEBUG")
-
-        site_exist, site_id = self.get_site_id(self.site_name)
-        self.log("Site ID retrieval for site '{0}': site_exist={1}, site_id='{2}'".format(self.site_name, site_exist, site_id), "DEBUG")
-
-        reprovision_param = [{"id": provision_id, "siteId": site_id, "networkDeviceId": device_id}]
-        provision_params = [{"siteId": site_id, "networkDeviceId": device_id}]
-
-        self.log("Reprovision parameters prepared: {0}".format(reprovision_param), "DEBUG")
-        self.log("Provision parameters prepared: {0}".format(provision_params), "DEBUG")
->>>>>>> 7340a2f9
 
         if status == "success":
             if not to_force_provisioning:
@@ -1201,17 +1124,6 @@
 
         self.log("Checking if provisioning is required based on status.", "INFO")
         if not to_provisioning:
-<<<<<<< HEAD
-            self.assign_device_to_site([device_id], self.site_name, site_id)
-        else:
-            if self.get_ccc_version_as_integer() <= self.get_ccc_version_as_int_from_str("2.3.5.3"):
-                self.initialize_wired_provisioning(provision_params)
-            else:
-                is_device_assigned = self.is_device_assigned_to_site(device_id)
-                if is_device_assigned:
-                    self.initialize_wired_provisioning(provision_params)
-                else:
-=======
             self.log("Provisioning not required; assigning device '{0}' to site '{1}' with site "
                      "ID '{2}'.".format(device_id, self.site_name, site_id), "INFO")
             self.assign_device_to_site([device_id], self.site_name, site_id)
@@ -1228,7 +1140,6 @@
                 else:
                     self.log("Device '{0}' is not assigned to site '{1}'. Assigning device and "
                              "initializing provisioning.".format(device_id, self.site_name), "DEBUG")
->>>>>>> 7340a2f9
                     self.assign_device_to_site([device_id], self.site_name, site_id)
                     self.initialize_wired_provisioning(provision_params)
 
@@ -1252,12 +1163,8 @@
             with the reprovisioning status, task ID, and other relevant details. If an error occurs during
             the reprovisioning process, it logs the error and adjusts the status accordingly.
         """
-<<<<<<< HEAD
-        if self.get_ccc_version_as_integer() <= self.get_ccc_version_as_int_from_str("2.3.5.3"):
-=======
         if self.compare_dnac_versions(self.get_ccc_version(), "2.3.5.3") <= 0:
             self.log("Starting reprovisioning of wired device using 're_provision_wired_device' API.", "DEBUG")
->>>>>>> 7340a2f9
             try:
                 response = self.dnac_apply['exec'](
                     family="sda",
@@ -1266,16 +1173,10 @@
                     params=self.want["prov_params"],
                 )
                 taskid = response.get("taskId")
-<<<<<<< HEAD
-                while True:
-                    result = self.get_task_details(taskid)
-
-=======
                 self.log("Received task ID '{0}' for wired device reprovisioning.".format(taskid), "DEBUG")
                 while True:
                     result = self.get_task_details(taskid)
                     self.log("Checking task status for ID '{0}': {1}".format(taskid, result), "DEBUG")
->>>>>>> 7340a2f9
                     if "processcfs_complete=true" in result.get("data"):
                         self.msg = ("Wired Device '{0}' re-provisioning completed successfully.".format(self.device_ip))
                         self.log(self.msg, "INFO")
@@ -1286,10 +1187,7 @@
                         return self
 
                     elif result.get("isError") is True:
-<<<<<<< HEAD
-=======
                         self.log("Error in task status for wired device reprovisioning. Task ID: '{0}'".format(taskid), "ERROR")
->>>>>>> 7340a2f9
                         raise Exception
 
             except Exception as e:
@@ -1300,19 +1198,16 @@
                 self.check_return_status()
         else:
             try:
-<<<<<<< HEAD
-=======
                 self.log("Starting reprovisioning of wired device using 're_provision_devices' API.", "DEBUG")
->>>>>>> 7340a2f9
                 response = self.dnac_apply['exec'](
                     family="sda",
                     function="re_provision_devices",
                     op_modifies=True,
                     params={"payload": reprovision_param}
                 )
-<<<<<<< HEAD
-
+                self.log("Received response for 're_provision_devices': {0}".format(response), "DEBUG")
                 self.check_tasks_response_status(response, api_name='re_provision_devices')
+                self.log("Task status after 're_provision_devices' execution: {0}".format(self.status), "DEBUG")
 
                 if self.status not in ["failed", "exited"]:
                     self.msg = ("Wired Device '{0}' re-provisioning completed successfully.".format(self.device_ip))
@@ -1329,27 +1224,6 @@
                 self.status = "failed"
                 self.check_return_status()
 
-=======
-                self.log("Received response for 're_provision_devices': {0}".format(response), "DEBUG")
-                self.check_tasks_response_status(response, api_name='re_provision_devices')
-                self.log("Task status after 're_provision_devices' execution: {0}".format(self.status), "DEBUG")
-
-                if self.status not in ["failed", "exited"]:
-                    self.msg = ("Wired Device '{0}' re-provisioning completed successfully.".format(self.device_ip))
-                    self.log(self.msg, "INFO")
-                    self.result["changed"] = True
-                    self.result['msg'] = "Re-Provision for device '{0}' done successfully".format(self.device_ip)
-                    self.result['response'] = self.msg
-                    self.log(self.result['msg'], "INFO")
-
-            except Exception as e:
-                self.msg = "Error in re-provisioning device '{0}' due to {1}".format(self.device_ip, str(e))
-                self.log(self.msg, "ERROR")
-                self.result['response'] = self.msg
-                self.status = "failed"
-                self.check_return_status()
-
->>>>>>> 7340a2f9
     def initialize_wired_provisioning(self, provision_params):
         """
         Provision a wired device.
@@ -1369,14 +1243,9 @@
             provisioning, it logs the error and updates the status accordingly.
         """
 
-<<<<<<< HEAD
-        if self.get_ccc_version_as_integer() <= self.get_ccc_version_as_int_from_str("2.3.5.3"):
-            try:
-=======
         if self.compare_dnac_versions(self.get_ccc_version(), "2.3.5.3") <= 0:
             try:
                 self.log("Starting wired device provisioning with 'provision_wired_device' API.", "DEBUG")
->>>>>>> 7340a2f9
                 response = self.dnac_apply['exec'](
                     family="sda",
                     function="provision_wired_device",
@@ -1386,19 +1255,11 @@
                 if response:
                     self.log("Received API response from 'provision_wired_device': {0}".format(str(response)), "DEBUG")
                     if self.status not in ["failed", "exited"]:
-<<<<<<< HEAD
-                        self.log("Wired Device '{0}' provisioning completed successfully.".format(self.device_ip), "INFO")
-                        self.result["changed"] = True
-                        self.result['msg'] = "Provisioning of the device '{0}' completed successfully.".format(self.device_ip)
-                        self.result['response'] = "Provisioning of the device '{0}' completed successfully.".format(self.device_ip)
-                        self.log(self.result['msg'], "INFO")
-=======
                         success_msg = "Provisioning of the device '{0}' completed successfully.".format(self.device_ip)
                         self.log(success_msg, "INFO")
                         self.result["changed"] = True
                         self.result['msg'] = success_msg
                         self.result['response'] = success_msg
->>>>>>> 7340a2f9
                         return self
 
             except Exception as e:
@@ -1409,9 +1270,6 @@
                 self.check_return_status()
         else:
             try:
-<<<<<<< HEAD
-                response = self.dnac._exec(family="sda", function='provision_devices', op_modifies=True, params={"payload": provision_params})
-=======
                 self.log("Starting wired device provisioning with 'provision_devices' API.", "DEBUG")
                 response = self.dnac._exec(
                     family="sda",
@@ -1419,29 +1277,10 @@
                     op_modifies=True,
                     params={"payload": provision_params}
                 )
->>>>>>> 7340a2f9
                 if response:
                     self.log("Received API response from 'provision_devices': {0}".format(str(response)), "DEBUG")
                     self.check_tasks_response_status(response, api_name='provision_device')
                     if self.status not in ["failed", "exited"]:
-<<<<<<< HEAD
-                        self.log("Wired Device '{0}' provisioning completed successfully.".format(self.device_ip), "INFO")
-                        self.result["changed"] = True
-                        self.result['msg'] = "Provisioning of the device '{0}' completed successfully.".format(self.device_ip)
-                        self.result['response'] = "Provisioning of the device '{0}' completed successfully.".format(self.device_ip)
-                        self.log(self.result['msg'], "INFO")
-                        return self
-
-                if self.status not in ["failed", "exited"]:
-                    self.log("Wired Device '{0}' provisioning completed successfully.".format(self.device_ip), "INFO")
-
-            except Exception as e:
-                self.log("Exception occurred during provisioning: {0}".format(str(e)), "ERROR")
-                self.msg = "Error in provisioning device '{0}' due to {1}".format(self.device_ip, str(e))
-                self.log(self.msg, "ERROR")
-                self.status = "failed"
-                self.result['response'] = self.msg
-=======
                         success_msg = "Provisioning of the device '{0}' completed successfully.".format(self.device_ip)
                         self.log(success_msg, "INFO")
                         self.result["changed"] = True
@@ -1454,7 +1293,6 @@
                 self.log(self.msg, "ERROR")
                 self.status = "failed"
                 self.result['response'] = "Error in provisioning device '{0}' due to {1}".format(self.device_ip, str(e))
->>>>>>> 7340a2f9
                 self.check_return_status()
 
     def provision_wireless_device(self):
@@ -1476,14 +1314,6 @@
             the instance status accordingly.
         """
 
-<<<<<<< HEAD
-        device_uid = self.want.get("prov_params")[0].get("device_id")
-        site_name = self.validated_config.get("site_name_hierarchy")
-        primary_ap_location = self.want.get("prov_params")[0].get("primaryManagedAPLocationsSiteIds")
-        secondary_ap_location = self.want.get("prov_params")[0].get("secondaryManagedAPLocationsSiteIds")
-
-        site_exist, site_id = self.get_site_id(site_name)
-=======
         self.log("Starting provisioning process for wireless device", "INFO")
 
         prov_params = self.want.get("prov_params")
@@ -1506,29 +1336,17 @@
 
         site_exist, site_id = self.get_site_id(site_name)
 
->>>>>>> 7340a2f9
         primary_ap_location_site_id_list = []
         secondary_ap_location_site_id_list = []
 
         if primary_ap_location:
-<<<<<<< HEAD
-            for primary_sites in primary_ap_location:
-=======
             self.log("Processing primary access point locations", "INFO")
             for primary_sites in primary_ap_location:
                 self.log("Retrieving site ID for primary location: {0}".format(primary_ap_location), "DEBUG")
->>>>>>> 7340a2f9
                 site_exist, primary_ap_location_site_id = self.get_site_id(primary_sites)
                 primary_ap_location_site_id_list.append(primary_ap_location_site_id)
 
         if secondary_ap_location:
-<<<<<<< HEAD
-            for secondary_sites in secondary_ap_location:
-                site_exist, secondary_ap_location_site_id = self.get_site_id(secondary_sites)
-                secondary_ap_location_site_id_list.append(secondary_ap_location_site_id)
-
-        if self.get_ccc_version_as_integer() <= self.get_ccc_version_as_int_from_str("2.3.5.3"):
-=======
             self.log("Processing secondary access point locations", "INFO")
             for secondary_sites in secondary_ap_location:
                 self.log("Retrieving site ID for secondary location: {0}".format(secondary_ap_location), "DEBUG")
@@ -1537,7 +1355,6 @@
 
         if self.compare_dnac_versions(self.get_ccc_version(), "2.3.5.3") <= 0:
             self.log("Detected Catalyst Center version <= 2.3.5.3; using old provisioning method", "INFO")
->>>>>>> 7340a2f9
             try:
                 response = self.dnac_apply['exec'](
                     family="wireless",
@@ -1546,10 +1363,7 @@
                     params={"payload": self.want.get("prov_params")}
                 )
                 execution_id = response.get("executionId")
-<<<<<<< HEAD
-=======
                 self.log("Received execution ID for provisioning: {0}".format(execution_id), "DEBUG")
->>>>>>> 7340a2f9
                 self.get_execution_status_wireless(execution_id=execution_id)
                 self.result["changed"] = True
                 self.result['msg'] = "Wireless device provisioned successfully"
@@ -1557,10 +1371,7 @@
                 self.result['response'] = execution_id
                 self.log(self.result['msg'], "INFO")
                 return self
-<<<<<<< HEAD
-=======
-
->>>>>>> 7340a2f9
+
             except Exception as e:
                 self.msg = "Error in wireless provisioning: {0}".format(str(e))
                 self.log(self.msg, "ERROR")
@@ -1568,14 +1379,6 @@
                 self.result['response'] = self.msg
                 self.check_return_status()
         else:
-<<<<<<< HEAD
-
-            is_device_assigned = self.is_device_assigned_to_site(device_uid)
-            if not is_device_assigned:
-                self.assign_device_to_site([device_uid], site_name, site_id)
-            if secondary_ap_location or secondary_ap_location:
-                try:
-=======
             self.log("Detected Catalyst Center version > 2.3.5.3; using new provisioning method", "INFO")
             self.log("Checking if device is assigned to the site", "INFO")
             is_device_assigned = self.is_device_assigned_to_site(device_uid)
@@ -1587,7 +1390,6 @@
                 self.log("Assigning managed AP locations to device ID: {0}".format(device_uid), "INFO")
                 try:
                     self.log("Assigning managed AP locations for the WLC", "INFO")
->>>>>>> 7340a2f9
                     response = self.dnac_apply['exec'](
                         family="wireless",
                         function="assign_managed_ap_locations_for_w_l_c",
@@ -1599,10 +1401,7 @@
                                     secondary_ap_location_site_id_list,
                                 }
                     )
-<<<<<<< HEAD
-=======
                     self.log("API response from 'assign_managed_ap_locations_for_w_l_c': {}".format(str(response)), "DEBUG")
->>>>>>> 7340a2f9
                     if response:
                         self.log("Received API response from 'assign_managed_ap_locations_for_w_l_c': {0}".format(str(response)), "DEBUG")
                         self.check_tasks_response_status(response, api_name='assign_managed_ap_locations_for_w_l_c')
@@ -1617,40 +1416,22 @@
                     self.check_return_status()
                     self.log(self.want.get("prov_params"))
 
-<<<<<<< HEAD
-=======
             self.log("Starting wireless controller provisioning for device ID: {0}".format(device_uid), "INFO")
->>>>>>> 7340a2f9
             prov_params = self.want.get("prov_params")[0]
             payload = {
                 'device_id': prov_params.get('device_id'),
                 'interfaces': []
             }
 
-<<<<<<< HEAD
-            # Process interfaces if they exist
-            if 'interfaces' in prov_params:
-                for interface in prov_params['interfaces']:
-=======
             self.log("Processing interfaces if they exist", "INFO")
             self.log("Building payload for wireless provisioning", "INFO")
             if 'dynamic_interfaces' in prov_params:
                 self.log("Processing dynamic interfaces", "INFO")
                 for interface in prov_params['dynamic_interfaces']:
->>>>>>> 7340a2f9
                     cleaned_interface = {}
                     for k, v in interface.items():
                         if v is not None:
                             cleaned_interface[k] = v
-<<<<<<< HEAD
-                    payload['interfaces'].append(cleaned_interface)
-
-            # Add skipApProvision
-            payload['skipApProvision'] = prov_params.get('skip_ap_provision')
-
-            # Add rollingApUpgrade if it exists
-            if 'rolling_ap_upgrade' in prov_params:
-=======
                         else:
                             self.log("No dynamic interfaces found in provisioning parameters", "DEBUG")
                     payload['interfaces'].append(cleaned_interface)
@@ -1668,17 +1449,13 @@
             self.log("Processing rolling AP upgrade settings", "INFO")
             if 'rolling_ap_upgrade' in prov_params:
                 self.log("Found 'rolling_ap_upgrade' in provisioning parameters", "DEBUG")
->>>>>>> 7340a2f9
                 rolling_ap_upgrade = {}
                 for k, v in prov_params['rolling_ap_upgrade'].items():
                     if v is not None:
                         rolling_ap_upgrade[k] = v
-<<<<<<< HEAD
-=======
                         self.log("Processed 'rolling_ap_upgrade': {0}".format(rolling_ap_upgrade), "DEBUG")
                     else:
                         self.log("No 'rolling_ap_upgrade' found in provisioning parameters", "DEBUG")
->>>>>>> 7340a2f9
                 payload['rollingApUpgrade'] = rolling_ap_upgrade
 
             try:
@@ -1727,11 +1504,7 @@
             self.log(self.result['msg'], "CRITICAL")
             return self
         device_id = self.get_device_id()
-<<<<<<< HEAD
-        provision_id , status = self.get_provisioned_device(device_id)
-=======
         provision_id , status = self.get_device_provision_status(device_id)
->>>>>>> 7340a2f9
 
         if status != "success":
             self.result['msg'] = "Device associated with the passed IP address is not provisioned"
@@ -1739,11 +1512,7 @@
             self.result['response'] = self.want["prov_params"]
             return self
 
-<<<<<<< HEAD
-        if self.get_ccc_version_as_integer() <= self.get_ccc_version_as_int_from_str("2.3.5.3"):
-=======
         if self.compare_dnac_versions(self.get_ccc_version(), "2.3.5.3") <= 0:
->>>>>>> 7340a2f9
             response = self.dnac_apply['exec'](
                 family="sda",
                 function="delete_provisioned_wired_device",
